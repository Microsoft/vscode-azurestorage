--- conflicted
+++ resolved
@@ -83,11 +83,7 @@
 
     private static async downloadStorageExplorer(): Promise<void> {
         //I'm not sure why running start directly doesn't work. Opening seperate cmd to run the command works well
-<<<<<<< HEAD
-        await Launcher.Launch("cmd", "/c", "start", downloadPageUrl);
-=======
-        await Launcher.launch("cmd", "/c", "start", WindowsStorageExplorerLauncher.downloadPageUrl);
->>>>>>> e516359f
+        await Launcher.launch("cmd", "/c", "start", downloadPageUrl);
     }
 
     private static async launchStorageExplorer(args: string[] = []): Promise<void> {
