--- conflicted
+++ resolved
@@ -63,13 +63,8 @@
         await Launcher.Launch("open", MacOSStorageExplorerLauncher.downloadPageUrl);
     }
 
-<<<<<<< HEAD
-    private async launchStorageExplorer(extraArgs: string[] = []) {
+    private async launchStorageExplorer(extraArgs: string[] = []): Promise<void> {
         let storageExplorerExecutable = await MacOSStorageExplorerLauncher.getStorageExplorerExecutable();
-=======
-    private async launchStorageExplorer(extraArgs: string[] = []): Promise<void> {
-        var storageExplorerExecutable = await MacOSStorageExplorerLauncher.getStorageExplorerExecutable();
->>>>>>> 03463ade
 
         return Launcher.Launch("open", ...["-a", storageExplorerExecutable].concat(extraArgs));
     }
