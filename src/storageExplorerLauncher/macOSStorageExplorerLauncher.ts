/*---------------------------------------------------------------------------------------------
 *  Copyright (c) Microsoft Corporation. All rights reserved.
 *  Licensed under the MIT License. See License.md in the project root for license information.
 *--------------------------------------------------------------------------------------------*/

import * as fs from "fs";
import * as path from 'path';
import * as vscode from 'vscode';
<<<<<<< HEAD
import { callWithTelemetryAndErrorHandling, UserCancelledError } from "vscode-azureextensionui";
import { Launcher } from "../components/launcher/launcher";
=======
import { UserCancelledError } from "vscode-azureextensionui";
import { Launcher } from "../utils/launcher";
>>>>>>> 720b0707
import { getSingleRootWorkspace } from "../utils/workspaceUtils";
import { IStorageExplorerLauncher } from "./IStorageExplorerLauncher";
import { ResourceType } from "./ResourceType";

export class MacOSStorageExplorerLauncher implements IStorageExplorerLauncher {
    private static subExecutableLocation: string = "/Contents/MacOS/Microsoft\ Azure\ Storage\ Explorer";
    public static downloadPageUrl: string = "https://go.microsoft.com/fwlink/?LinkId=723579";

    private static async getStorageExplorerExecutable(
        warningString: string = "Cannot find Storage Explorer. Browse to existing installation location or download and install Storage Explorer."): Promise<string> {

        return await callWithTelemetryAndErrorHandling('getStorageExplorerExecutableMac', async context => {
            let selectedLocation = vscode.workspace.getConfiguration('azureStorage').get<string>('storageExplorerLocation');
            // tslint:disable-next-line:no-non-null-assertion // storageExplorerLocation has default value, can't be undefined
            let exePath = path.join(selectedLocation!, MacOSStorageExplorerLauncher.subExecutableLocation);
            if (!(await MacOSStorageExplorerLauncher.fileExists(exePath))) {
                context.telemetry.properties.storageExplorerNotFound = 'true';
                let selected: "Browse" | "Download" = <"Browse" | "Download">await vscode.window.showWarningMessage(warningString, "Browse", "Download");

                if (selected === "Browse") {
                    let userSelectedAppLocation = await MacOSStorageExplorerLauncher.showOpenDialog();
                    await vscode.workspace.getConfiguration('azureStorage').update('storageExplorerLocation', userSelectedAppLocation, vscode.ConfigurationTarget.Global);
                    return await MacOSStorageExplorerLauncher.getStorageExplorerExecutable("Selected app is not a valid Storage Explorer installation. Browse to existing installation location or download and install Storage Explorer.");
                } else if (selected === "Download") {
                    context.telemetry.properties.downloadStorageExplorer = 'true';
                    await MacOSStorageExplorerLauncher.downloadStorageExplorer();
                    throw new UserCancelledError();
                } else {
                    throw new UserCancelledError();
                }
            }

            return exePath;
            // tslint:disable-next-line: strict-boolean-expressions
        }) || '';
    }

    public async openResource(accountId: string, subscriptionid: string, resourceType?: ResourceType, resourceName?: string): Promise<void> {
        // tslint:disable-next-line:prefer-template
        let url = "storageexplorer://v=1"
            + "&accountid="
            + encodeURIComponent(accountId)
            + "&subscriptionid="
            + encodeURIComponent(subscriptionid)
            + "&source="
            + encodeURIComponent("VSCODE-AzureStorage");

        if (!!resourceType) {
            url = `${url}&resourcetype=${resourceType}`;
        }

        if (!!resourceName) {
            url = `${url}&resourcename=${resourceName}`;
        }

        await this.launchStorageExplorer([
            url
        ]);
    }

    private static async downloadStorageExplorer(): Promise<void> {
        await Launcher.launch("open", MacOSStorageExplorerLauncher.downloadPageUrl);
    }

    private async launchStorageExplorer(extraArgs: string[] = []): Promise<void> {
        let storageExplorerExecutable = await MacOSStorageExplorerLauncher.getStorageExplorerExecutable();

        return Launcher.launch("open", ...["-a", storageExplorerExecutable].concat(extraArgs));
    }

    private static async fileExists(filePath: string): Promise<boolean> {
        return await new Promise<boolean>((resolve, _reject) => {
            fs.exists(filePath, (exists: boolean) => {
                resolve(exists);
            });
        });
    }

    private static async showOpenDialog(): Promise<string> {
        const defaultWorkspace: vscode.WorkspaceFolder | undefined = getSingleRootWorkspace();
        const defaultUri: vscode.Uri | undefined = defaultWorkspace ? defaultWorkspace.uri : undefined;
        const options: vscode.OpenDialogOptions = {
            defaultUri: defaultUri,
            canSelectFiles: true,
            canSelectFolders: false,
            canSelectMany: false,
            openLabel: 'Select',
            filters: {
                Applications: ["app"]
            }
        };
        const result: vscode.Uri[] | undefined = await vscode.window.showOpenDialog(options);

        if (!result || result.length === 0) {
            throw new UserCancelledError();
        } else {
            return result[0].fsPath;
        }
    }
}<|MERGE_RESOLUTION|>--- conflicted
+++ resolved
@@ -6,13 +6,8 @@
 import * as fs from "fs";
 import * as path from 'path';
 import * as vscode from 'vscode';
-<<<<<<< HEAD
 import { callWithTelemetryAndErrorHandling, UserCancelledError } from "vscode-azureextensionui";
-import { Launcher } from "../components/launcher/launcher";
-=======
-import { UserCancelledError } from "vscode-azureextensionui";
 import { Launcher } from "../utils/launcher";
->>>>>>> 720b0707
 import { getSingleRootWorkspace } from "../utils/workspaceUtils";
 import { IStorageExplorerLauncher } from "./IStorageExplorerLauncher";
 import { ResourceType } from "./ResourceType";
