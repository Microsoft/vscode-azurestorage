/*---------------------------------------------------------------------------------------------
 *  Copyright (c) Microsoft Corporation. All rights reserved.
 *  Licensed under the MIT License. See License.md in the project root for license information.
 *--------------------------------------------------------------------------------------------*/

import * as vscode from 'vscode';
import { IActionContext, IParsedError, parseError } from 'vscode-azureextensionui';
import { NotificationProgress } from '../constants';
import { ext } from '../extensionVariables';
import { BlobContainerTreeItem } from '../tree/blob/BlobContainerTreeItem';
import { FileShareTreeItem } from '../tree/fileShare/FileShareTreeItem';
import { isAzCopyError } from '../utils/errorUtils';
import { nonNullValue } from '../utils/nonNull';
import { convertLocalPathToRemotePath, getDestinationDirectory, getUploadingMessageWithSource, shouldUploadUri, upload, uploadLocalFolder } from '../utils/uploadUtils';

export async function uploadFolder(
    actionContext: IActionContext,
    treeItem?: BlobContainerTreeItem | FileShareTreeItem,
    uri?: vscode.Uri,
    notificationProgress?: NotificationProgress,
    cancellationToken?: vscode.CancellationToken,
<<<<<<< HEAD
): Promise<IParsedError[]> {
    const calledFromUploadToAzureStorage: boolean = uri !== undefined;
=======
    destinationDirectory?: string
): Promise<void> {
    let shouldCheckUri: boolean = false;
>>>>>>> 2ddae0ec
    if (uri === undefined) {
        uri = (await ext.ui.showOpenDialog({
            canSelectFiles: false,
            canSelectFolders: true,
            canSelectMany: false,
            defaultUri: vscode.workspace.workspaceFolders && vscode.workspace.workspaceFolders.length > 0 ? vscode.workspace.workspaceFolders[0].uri : undefined,
            openLabel: upload
        }))[0];
    }

    // tslint:disable-next-line: strict-boolean-expressions
    treeItem = treeItem || <BlobContainerTreeItem | FileShareTreeItem>(await ext.tree.showTreeItemPicker([BlobContainerTreeItem.contextValue, FileShareTreeItem.contextValue], actionContext));
    destinationDirectory = await getDestinationDirectory(destinationDirectory);

<<<<<<< HEAD
    if (!calledFromUploadToAzureStorage && !(await shouldUploadUri(treeItem, uri, { choice: undefined }))) {
=======
    if (shouldCheckUri && !(await shouldUploadUri(treeItem, uri, { choice: undefined }, destinationDirectory))) {
>>>>>>> 2ddae0ec
        // Don't upload this folder
        return [];
    }

    const sourcePath: string = uri.fsPath;
    const destPath: string = convertLocalPathToRemotePath(sourcePath, destinationDirectory);

    try {
        if (notificationProgress && cancellationToken) {
            // AzCopy recognizes folders as a resource when uploading to file shares. So only set `countFoldersAsResources=true` in that case
            await uploadLocalFolder(actionContext, treeItem, sourcePath, destPath, notificationProgress, cancellationToken, destPath, treeItem instanceof FileShareTreeItem);
        } else {
            const title: string = getUploadingMessageWithSource(sourcePath, treeItem.label);
            await vscode.window.withProgress({ cancellable: true, location: vscode.ProgressLocation.Notification, title }, async (newNotificationProgress, newCancellationToken) => {
                await uploadLocalFolder(actionContext, nonNullValue(treeItem), sourcePath, nonNullValue(destPath), newNotificationProgress, newCancellationToken, destPath, treeItem instanceof FileShareTreeItem);
            });
        }
    } catch (error) {
        const parsedError: IParsedError = parseError(error);
        if (calledFromUploadToAzureStorage && isAzCopyError(parsedError)) {
            // `uploadToAzureStorage` will deal with this error
            return [parsedError];
        } else {
            throw error;
        }
    }

    await ext.tree.refresh(treeItem);
    return [];
}<|MERGE_RESOLUTION|>--- conflicted
+++ resolved
@@ -19,14 +19,9 @@
     uri?: vscode.Uri,
     notificationProgress?: NotificationProgress,
     cancellationToken?: vscode.CancellationToken,
-<<<<<<< HEAD
+    destinationDirectory?: string
 ): Promise<IParsedError[]> {
     const calledFromUploadToAzureStorage: boolean = uri !== undefined;
-=======
-    destinationDirectory?: string
-): Promise<void> {
-    let shouldCheckUri: boolean = false;
->>>>>>> 2ddae0ec
     if (uri === undefined) {
         uri = (await ext.ui.showOpenDialog({
             canSelectFiles: false,
@@ -41,11 +36,7 @@
     treeItem = treeItem || <BlobContainerTreeItem | FileShareTreeItem>(await ext.tree.showTreeItemPicker([BlobContainerTreeItem.contextValue, FileShareTreeItem.contextValue], actionContext));
     destinationDirectory = await getDestinationDirectory(destinationDirectory);
 
-<<<<<<< HEAD
-    if (!calledFromUploadToAzureStorage && !(await shouldUploadUri(treeItem, uri, { choice: undefined }))) {
-=======
-    if (shouldCheckUri && !(await shouldUploadUri(treeItem, uri, { choice: undefined }, destinationDirectory))) {
->>>>>>> 2ddae0ec
+    if (!calledFromUploadToAzureStorage && !(await shouldUploadUri(treeItem, uri, { choice: undefined }, destinationDirectory))) {
         // Don't upload this folder
         return [];
     }
