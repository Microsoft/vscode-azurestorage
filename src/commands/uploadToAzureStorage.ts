/*---------------------------------------------------------------------------------------------
 *  Copyright (c) Microsoft Corporation. All rights reserved.
 *  Licensed under the MIT License. See License.md in the project root for license information.
 *--------------------------------------------------------------------------------------------*/

import { stat } from 'fs-extra';
import { dirname } from 'path';
import * as vscode from 'vscode';
import { IActionContext } from 'vscode-azureextensionui';
import { ext } from '../extensionVariables';
import { BlobContainerTreeItem } from '../tree/blob/BlobContainerTreeItem';
import { FileShareTreeItem } from '../tree/fileShare/FileShareTreeItem';
import { throwIfCanceled } from '../utils/errorUtils';
import { localize } from '../utils/localize';
import { getUploadingMessage, OverwriteChoice, promptForDestinationDirectory, shouldUploadUri } from '../utils/uploadUtils';
import { uploadFiles } from './uploadFiles';
import { uploadFolder } from './uploadFolder';

export async function uploadToAzureStorage(actionContext: IActionContext, _firstSelection: vscode.Uri, uris: vscode.Uri[]): Promise<void> {
    const treeItem: BlobContainerTreeItem | FileShareTreeItem = await ext.tree.showTreeItemPicker([BlobContainerTreeItem.contextValue, FileShareTreeItem.contextValue], actionContext);
<<<<<<< HEAD
    let fileUris: vscode.Uri[] = [];
    let folderUris: vscode.Uri[] = [];
    const folderPathSet: Set<string> = new Set();
=======
    const destinationDirectory: string = await promptForDestinationDirectory();
    const folderUris: vscode.Uri[] = [];
    const fileUris: vscode.Uri[] = [];
>>>>>>> 2ddae0ec
    let overwriteChoice: { choice: OverwriteChoice | undefined } = { choice: undefined };

    for (const uri of uris) {
        if (uri.scheme === 'azurestorage') {
            throw new Error(localize('cannotUploadToAzureFromAzureResource', 'Cannot upload to Azure from an Azure resource.'));
        }

        if (await shouldUploadUri(treeItem, uri, overwriteChoice, destinationDirectory)) {
            if ((await stat(uri.fsPath)).isDirectory()) {
                folderUris.push(uri);
                folderPathSet.add(uri.fsPath);
            } else {
                fileUris.push(uri);
            }
        }
    }

    // Only upload files and folders if their containing folder isn't already being uploaded.
    fileUris = fileUris.filter(fileUri => !folderPathSet.has(dirname(fileUri.fsPath)));
    folderUris = folderUris.filter(folderUri => !folderPathSet.has(dirname(folderUri.fsPath)));

    if (!folderUris.length && !fileUris.length) {
        // No URIs to upload
        return;
    }

    const title: string = getUploadingMessage(treeItem.label);
    await vscode.window.withProgress({ cancellable: true, location: vscode.ProgressLocation.Notification, title }, async (notificationProgress, cancellationToken) => {
        for (const folderUri of folderUris) {
            throwIfCanceled(cancellationToken, actionContext.telemetry.properties, 'uploadToAzureStorage');
            await uploadFolder(actionContext, treeItem, folderUri, notificationProgress, cancellationToken, destinationDirectory);
        }

        await uploadFiles(actionContext, treeItem, fileUris, notificationProgress, cancellationToken, destinationDirectory);
    });

    await ext.tree.refresh(treeItem);
    const complete: string = localize('uploadComplete', 'Upload to "{0}" is complete.', treeItem.label);
    ext.outputChannel.appendLog(complete);
    vscode.window.showInformationMessage(complete);
}<|MERGE_RESOLUTION|>--- conflicted
+++ resolved
@@ -18,15 +18,10 @@
 
 export async function uploadToAzureStorage(actionContext: IActionContext, _firstSelection: vscode.Uri, uris: vscode.Uri[]): Promise<void> {
     const treeItem: BlobContainerTreeItem | FileShareTreeItem = await ext.tree.showTreeItemPicker([BlobContainerTreeItem.contextValue, FileShareTreeItem.contextValue], actionContext);
-<<<<<<< HEAD
+    const destinationDirectory: string = await promptForDestinationDirectory();
     let fileUris: vscode.Uri[] = [];
     let folderUris: vscode.Uri[] = [];
     const folderPathSet: Set<string> = new Set();
-=======
-    const destinationDirectory: string = await promptForDestinationDirectory();
-    const folderUris: vscode.Uri[] = [];
-    const fileUris: vscode.Uri[] = [];
->>>>>>> 2ddae0ec
     let overwriteChoice: { choice: OverwriteChoice | undefined } = { choice: undefined };
 
     for (const uri of uris) {
