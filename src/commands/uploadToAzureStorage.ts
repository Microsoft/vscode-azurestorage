/*---------------------------------------------------------------------------------------------
 *  Copyright (c) Microsoft Corporation. All rights reserved.
 *  Licensed under the MIT License. See License.md in the project root for license information.
 *--------------------------------------------------------------------------------------------*/

import * as fse from 'fs-extra';
import { basename } from 'path';
import * as vscode from 'vscode';
import { IActionContext } from 'vscode-azureextensionui';
import { ext } from '../extensionVariables';
import { BlobContainerTreeItem } from '../tree/blob/BlobContainerTreeItem';
import { FileShareTreeItem } from '../tree/fileShare/FileShareTreeItem';
import { localize } from '../utils/localize';
<<<<<<< HEAD
import { uploadFiles } from '../utils/uploadUtils';
=======
import { getUploadingMessage, uploadFiles } from '../utils/uploadUtils';
import { selectWorkspaceItem } from '../utils/workspaceUtils';
>>>>>>> f3f1953e

export async function uploadToAzureStorage(actionContext: IActionContext, target?: vscode.Uri): Promise<void> {
    let resourceUris: vscode.Uri[];
    if (target) {
        if (target.scheme === 'azurestorage') {
            throw new Error(localize('cannotUploadToAzureFromAzureResource', 'Cannot upload to Azure from an Azure resource.'));
        }

        resourceUris = [vscode.Uri.file(target.fsPath)];
    } else {
        resourceUris = await ext.ui.showOpenDialog({
            canSelectFiles: true,
            canSelectFolders: true,
            canSelectMany: true,
            defaultUri: vscode.workspace.workspaceFolders && vscode.workspace.workspaceFolders.length > 0 ? vscode.workspace.workspaceFolders[0].uri : undefined,
            openLabel: localize('select', 'Select')
        });
    }

    const multiResourceUpload: boolean = resourceUris.length > 1;
    if (multiResourceUpload) {
        await showUploadWarning(localize('uploadWillOverwrite', 'Uploading multiple files/folders will overwrite any existing resources with the same name.'));
    }

    let treeItem: BlobContainerTreeItem | FileShareTreeItem = await ext.tree.showTreeItemPicker([BlobContainerTreeItem.contextValue, FileShareTreeItem.contextValue], actionContext);
<<<<<<< HEAD
    const title: string = localize('uploading', 'Uploading resources to "{0}"', treeItem.label);
    await vscode.window.withProgress({ cancellable: true, location: vscode.ProgressLocation.Notification, title }, async (notificationProgress, cancellationToken) => {
        for (const resourceUri of resourceUris) {
            const resourcePath: string = resourceUri.fsPath;
            if ((await fse.stat(resourcePath)).isDirectory()) {
                if (!multiResourceUpload) {
                    await showUploadWarning(localize('uploadWillOverwrite', 'Uploading "{0}" will overwrite any existing resources with the same name.', resourcePath));
                }

                // AzCopy recognizes folders as a resource when uploading to file shares. So only set `countFoldersAsResources=true` in that case
                await uploadFiles(actionContext, treeItem, resourcePath, undefined, notificationProgress, cancellationToken, basename(resourcePath), treeItem instanceof FileShareTreeItem, multiResourceUpload);
            } else {
                await treeItem.uploadLocalFile(actionContext, resourcePath, undefined, multiResourceUpload);
            }
=======
    const uploading: string = getUploadingMessage(treeItem.label, resourcePath);
    await vscode.window.withProgress({ cancellable: true, location: vscode.ProgressLocation.Notification, title: uploading }, async (notificationProgress, cancellationToken) => {
        if ((await fse.stat(resourcePath)).isDirectory()) {
            const message: string = localize('uploadWillOverwrite', 'Uploading "{0}" will overwrite any existing resources with the same name.', resourcePath);
            await ext.ui.showWarningMessage(message, { modal: true }, { title: localize('upload', 'Upload') });

            ext.outputChannel.appendLog(uploading);
            // AzCopy recognizes folders as a resource when uploading to file shares. So only set `countFoldersAsResources=true` in that case
            await uploadFiles(actionContext, treeItem, resourcePath, undefined, notificationProgress, cancellationToken, undefined, treeItem instanceof FileShareTreeItem);
            ext.outputChannel.appendLog(localize('success', 'Successfully uploaded to "{0}".', treeItem.label));
        } else {
            await treeItem.uploadLocalFile(actionContext, resourcePath);
>>>>>>> f3f1953e
        }
    });

    const success: string = localize('successfullyUploaded', 'Successfully uploaded to "{0}"', treeItem.label);
    ext.outputChannel.appendLog(success);
    vscode.window.showInformationMessage(success);
}

async function showUploadWarning(message: string): Promise<void> {
    await ext.ui.showWarningMessage(message, { modal: true }, { title: localize('upload', 'Upload') });
}<|MERGE_RESOLUTION|>--- conflicted
+++ resolved
@@ -11,12 +11,7 @@
 import { BlobContainerTreeItem } from '../tree/blob/BlobContainerTreeItem';
 import { FileShareTreeItem } from '../tree/fileShare/FileShareTreeItem';
 import { localize } from '../utils/localize';
-<<<<<<< HEAD
-import { uploadFiles } from '../utils/uploadUtils';
-=======
 import { getUploadingMessage, uploadFiles } from '../utils/uploadUtils';
-import { selectWorkspaceItem } from '../utils/workspaceUtils';
->>>>>>> f3f1953e
 
 export async function uploadToAzureStorage(actionContext: IActionContext, target?: vscode.Uri): Promise<void> {
     let resourceUris: vscode.Uri[];
@@ -42,35 +37,27 @@
     }
 
     let treeItem: BlobContainerTreeItem | FileShareTreeItem = await ext.tree.showTreeItemPicker([BlobContainerTreeItem.contextValue, FileShareTreeItem.contextValue], actionContext);
-<<<<<<< HEAD
-    const title: string = localize('uploading', 'Uploading resources to "{0}"', treeItem.label);
-    await vscode.window.withProgress({ cancellable: true, location: vscode.ProgressLocation.Notification, title }, async (notificationProgress, cancellationToken) => {
+    let uploading: string = multiResourceUpload ?
+        localize('uploadingTo', 'Uploading to "{0}"', treeItem.label) :
+        getUploadingMessage(treeItem.label, resourceUris[0].fsPath);
+    await vscode.window.withProgress({ cancellable: true, location: vscode.ProgressLocation.Notification, title: uploading }, async (notificationProgress, cancellationToken) => {
         for (const resourceUri of resourceUris) {
             const resourcePath: string = resourceUri.fsPath;
             if ((await fse.stat(resourcePath)).isDirectory()) {
                 if (!multiResourceUpload) {
                     await showUploadWarning(localize('uploadWillOverwrite', 'Uploading "{0}" will overwrite any existing resources with the same name.', resourcePath));
+                    ext.outputChannel.appendLog(uploading);
                 }
 
                 // AzCopy recognizes folders as a resource when uploading to file shares. So only set `countFoldersAsResources=true` in that case
                 await uploadFiles(actionContext, treeItem, resourcePath, undefined, notificationProgress, cancellationToken, basename(resourcePath), treeItem instanceof FileShareTreeItem, multiResourceUpload);
+
+                if (!multiResourceUpload) {
+                    ext.outputChannel.appendLog(localize('success', 'Successfully uploaded to "{0}".', treeItem.label));
+                }
             } else {
                 await treeItem.uploadLocalFile(actionContext, resourcePath, undefined, multiResourceUpload);
             }
-=======
-    const uploading: string = getUploadingMessage(treeItem.label, resourcePath);
-    await vscode.window.withProgress({ cancellable: true, location: vscode.ProgressLocation.Notification, title: uploading }, async (notificationProgress, cancellationToken) => {
-        if ((await fse.stat(resourcePath)).isDirectory()) {
-            const message: string = localize('uploadWillOverwrite', 'Uploading "{0}" will overwrite any existing resources with the same name.', resourcePath);
-            await ext.ui.showWarningMessage(message, { modal: true }, { title: localize('upload', 'Upload') });
-
-            ext.outputChannel.appendLog(uploading);
-            // AzCopy recognizes folders as a resource when uploading to file shares. So only set `countFoldersAsResources=true` in that case
-            await uploadFiles(actionContext, treeItem, resourcePath, undefined, notificationProgress, cancellationToken, undefined, treeItem instanceof FileShareTreeItem);
-            ext.outputChannel.appendLog(localize('success', 'Successfully uploaded to "{0}".', treeItem.label));
-        } else {
-            await treeItem.uploadLocalFile(actionContext, resourcePath);
->>>>>>> f3f1953e
         }
     });
 
