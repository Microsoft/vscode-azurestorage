--- conflicted
+++ resolved
@@ -45,14 +45,8 @@
         await uploadFiles(actionContext, treeItem, fileUris, notificationProgress, cancellationToken);
     });
 
-<<<<<<< HEAD
+    await ext.tree.refresh(treeItem);
     const complete: string = localize('uploadComplete', 'Upload to "{0}" is complete', treeItem.label);
     ext.outputChannel.appendLog(complete);
     vscode.window.showInformationMessage(complete);
-=======
-    await ext.tree.refresh(treeItem);
-    const success: string = localize('successfullyUploaded', 'Successfully uploaded to "{0}"', treeItem.label);
-    ext.outputChannel.appendLog(success);
-    vscode.window.showInformationMessage(success);
->>>>>>> 3a7a28c5
 }