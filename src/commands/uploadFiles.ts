/*---------------------------------------------------------------------------------------------
 *  Copyright (c) Microsoft Corporation. All rights reserved.
 *  Licensed under the MIT License. See License.md in the project root for license information.
 *--------------------------------------------------------------------------------------------*/

import { stat } from "fs-extra";
import { CancellationToken, ProgressLocation, Uri, window } from "vscode";
import { IActionContext, IParsedError, parseError } from "vscode-azureextensionui";
import { NotificationProgress } from "../constants";
import { ext } from "../extensionVariables";
import { BlobContainerTreeItem } from "../tree/blob/BlobContainerTreeItem";
import { FileShareTreeItem } from "../tree/fileShare/FileShareTreeItem";
import { isAzCopyError, multipleAzCopyErrorsMessage, throwIfCanceled } from "../utils/errorUtils";
import { nonNullValue } from "../utils/nonNull";
import { convertLocalPathToRemotePath, getDestinationDirectory, getUploadingMessage, OverwriteChoice, shouldUploadUri, upload } from "../utils/uploadUtils";

let lastUriUpload: Uri | undefined;

export interface IExistingFileContext extends IActionContext {
    localFilePath: string;
    remoteFilePath: string;
}

export async function uploadFiles(
    context: IActionContext,
    treeItem?: BlobContainerTreeItem | FileShareTreeItem,
    uris?: Uri[],
    notificationProgress?: NotificationProgress,
<<<<<<< HEAD
    cancellationToken?: CancellationToken
): Promise<IParsedError[]> {
    const calledFromUploadToAzureStorage: boolean = uris !== undefined;
=======
    cancellationToken?: CancellationToken,
    destinationDirectory?: string
): Promise<void> {
    let shouldCheckUris: boolean = false;
>>>>>>> 2ddae0ec
    if (uris === undefined) {
        uris = await ext.ui.showOpenDialog(
            {
                canSelectFiles: true,
                canSelectFolders: false,
                canSelectMany: true,
                defaultUri: lastUriUpload,
                filters: {
                    "All files": ['*']
                },
                openLabel: upload
            }
        );
    }

    // tslint:disable-next-line: strict-boolean-expressions
    treeItem = treeItem || <BlobContainerTreeItem | FileShareTreeItem>(await ext.tree.showTreeItemPicker([BlobContainerTreeItem.contextValue, FileShareTreeItem.contextValue], context));
    destinationDirectory = await getDestinationDirectory(destinationDirectory);
    let urisToUpload: Uri[] = [];
    if (!calledFromUploadToAzureStorage) {
        let overwriteChoice: { choice: OverwriteChoice | undefined } = { choice: undefined };
        for (const uri of uris) {
            if (!(await stat(uri.fsPath)).isDirectory() && await shouldUploadUri(treeItem, uri, overwriteChoice, destinationDirectory)) {
                // Don't allow directories to sneak in https://github.com/microsoft/vscode-azurestorage/issues/803
                urisToUpload.push(uri);
            }
        }
    } else {
        urisToUpload = uris;
    }

    if (!urisToUpload.length) {
        // No URIs to upload and no errors to report
        return [];
    }

    if (notificationProgress && cancellationToken) {
<<<<<<< HEAD
        return await uploadFilesHelper(context, treeItem, urisToUpload, notificationProgress, cancellationToken, calledFromUploadToAzureStorage);
    } else {
        const title: string = getUploadingMessage(treeItem.label);
        return await window.withProgress({ cancellable: true, location: ProgressLocation.Notification, title }, async (newNotificationProgress, newCancellationToken) => {
            return await uploadFilesHelper(context, nonNullValue(treeItem), urisToUpload, newNotificationProgress, newCancellationToken, calledFromUploadToAzureStorage);
=======
        await uploadFilesHelper(context, treeItem, urisToUpload, notificationProgress, cancellationToken, destinationDirectory);
    } else {
        const title: string = getUploadingMessage(treeItem.label);
        await window.withProgress({ cancellable: true, location: ProgressLocation.Notification, title }, async (newNotificationProgress, newCancellationToken) => {
            await uploadFilesHelper(context, nonNullValue(treeItem), urisToUpload, newNotificationProgress, newCancellationToken, nonNullValue(destinationDirectory));
>>>>>>> 2ddae0ec
        });
    }
}

async function uploadFilesHelper(
    context: IActionContext,
    treeItem: BlobContainerTreeItem | FileShareTreeItem,
    uris: Uri[],
    notificationProgress: NotificationProgress,
    cancellationToken: CancellationToken,
<<<<<<< HEAD
    calledFromUploadToAzureStorage: boolean
): Promise<IParsedError[]> {
=======
    destinationDirectory: string
): Promise<void> {
>>>>>>> 2ddae0ec
    lastUriUpload = uris[0];
    const errors: IParsedError[] = [];
    for (const uri of uris) {
        throwIfCanceled(cancellationToken, context.telemetry.properties, 'uploadFiles');

        const localFilePath: string = uri.fsPath;
        const remoteFilePath: string = convertLocalPathToRemotePath(localFilePath, destinationDirectory);
        const id: string = `${treeItem.fullId}/${remoteFilePath}`;
        const result = await treeItem.treeDataProvider.findTreeItem(id, context);
        try {
            if (result) {
                // A treeItem for this file already exists, no need to do anything with the tree, just upload
                await treeItem.uploadLocalFile(context, localFilePath, remoteFilePath, notificationProgress, cancellationToken);
            } else {
                await treeItem.createChild(<IExistingFileContext>{ ...context, remoteFilePath, localFilePath });
            }
        } catch (error) {
            const parsedError: IParsedError = parseError(error);
            if (isAzCopyError(parsedError)) {
                errors.push(parsedError);
            } else {
                throw error;
            }
        }
    }

    if (calledFromUploadToAzureStorage) {
        // `uploadToAzureStorage` will deal with any errors
        return errors;
    } else if (errors.length === 1) {
        throw errors[0];
    } else if (errors.length > 1) {
        throw new Error(multipleAzCopyErrorsMessage);
    } else {
        // No errors
        return [];
    }
}<|MERGE_RESOLUTION|>--- conflicted
+++ resolved
@@ -26,16 +26,10 @@
     treeItem?: BlobContainerTreeItem | FileShareTreeItem,
     uris?: Uri[],
     notificationProgress?: NotificationProgress,
-<<<<<<< HEAD
-    cancellationToken?: CancellationToken
+    cancellationToken?: CancellationToken,
+    destinationDirectory?: string
 ): Promise<IParsedError[]> {
     const calledFromUploadToAzureStorage: boolean = uris !== undefined;
-=======
-    cancellationToken?: CancellationToken,
-    destinationDirectory?: string
-): Promise<void> {
-    let shouldCheckUris: boolean = false;
->>>>>>> 2ddae0ec
     if (uris === undefined) {
         uris = await ext.ui.showOpenDialog(
             {
@@ -73,19 +67,11 @@
     }
 
     if (notificationProgress && cancellationToken) {
-<<<<<<< HEAD
-        return await uploadFilesHelper(context, treeItem, urisToUpload, notificationProgress, cancellationToken, calledFromUploadToAzureStorage);
+        return await uploadFilesHelper(context, treeItem, urisToUpload, notificationProgress, cancellationToken, destinationDirectory, calledFromUploadToAzureStorage);
     } else {
         const title: string = getUploadingMessage(treeItem.label);
         return await window.withProgress({ cancellable: true, location: ProgressLocation.Notification, title }, async (newNotificationProgress, newCancellationToken) => {
-            return await uploadFilesHelper(context, nonNullValue(treeItem), urisToUpload, newNotificationProgress, newCancellationToken, calledFromUploadToAzureStorage);
-=======
-        await uploadFilesHelper(context, treeItem, urisToUpload, notificationProgress, cancellationToken, destinationDirectory);
-    } else {
-        const title: string = getUploadingMessage(treeItem.label);
-        await window.withProgress({ cancellable: true, location: ProgressLocation.Notification, title }, async (newNotificationProgress, newCancellationToken) => {
-            await uploadFilesHelper(context, nonNullValue(treeItem), urisToUpload, newNotificationProgress, newCancellationToken, nonNullValue(destinationDirectory));
->>>>>>> 2ddae0ec
+            return await uploadFilesHelper(context, nonNullValue(treeItem), urisToUpload, newNotificationProgress, newCancellationToken, nonNullValue(destinationDirectory), calledFromUploadToAzureStorage);
         });
     }
 }
@@ -96,13 +82,9 @@
     uris: Uri[],
     notificationProgress: NotificationProgress,
     cancellationToken: CancellationToken,
-<<<<<<< HEAD
+    destinationDirectory: string,
     calledFromUploadToAzureStorage: boolean
 ): Promise<IParsedError[]> {
-=======
-    destinationDirectory: string
-): Promise<void> {
->>>>>>> 2ddae0ec
     lastUriUpload = uris[0];
     const errors: IParsedError[] = [];
     for (const uri of uris) {
