--- conflicted
+++ resolved
@@ -42,12 +42,7 @@
     const finalTransferStatus: AzCopyTransferStatus = jobInfo.latestStatus;
     context.telemetry.properties.jobStatus = finalTransferStatus?.JobStatus;
     if (!finalTransferStatus || finalTransferStatus.JobStatus !== 'Completed') {
-<<<<<<< HEAD
-        let message: string = jobInfo.errorMessage || localize('azCopyTransfer', 'AzCopy Transfer: "{0}". ', finalTransferStatus?.JobStatus || 'Failed');
-=======
-        // tslint:disable-next-line: strict-boolean-expressions
         let message: string = jobInfo.errorMessage || finalTransferStatus?.ErrorMsg || localize('azCopyTransfer', 'AzCopy Transfer: "{0}". ', finalTransferStatus?.JobStatus || 'Unknown');
->>>>>>> e3012a26
         if (finalTransferStatus?.FailedTransfers?.length || finalTransferStatus?.SkippedTransfers?.length) {
             message += localize('checkOutputWindow', ' Check the [output window](command:{0}) for a list of incomplete transfers.', `${ext.prefix}.showOutputChannel`);
 
@@ -109,21 +104,11 @@
 
         totalWork = (displayWorkAsTotalTransfers ? status?.TotalTransfers : status?.TotalBytesEnumerated) || undefined;
         finishedWork = (displayWorkAsTotalTransfers ? status?.TransfersCompleted : status?.BytesOverWire) || 0;
-<<<<<<< HEAD
-        if (totalWork || transferProgress.totalWork) {
+        if (totalWork) {
             // Only report progress if we have `totalWork`
             transferProgress.reportToOutputWindow(finishedWork, totalWork);
             if (notificationProgress) {
-                transferProgress.reportToNotification(finishedWork, notificationProgress);
-=======
-        // tslint:enable: strict-boolean-expressions
-
-        if (totalWork) {
-            // Only report progress if we have `totalWork`
-            transferProgress.reportToOutputWindow(finishedWork, totalWork);
-            if (!!notificationProgress) {
                 transferProgress.reportToNotification(finishedWork, totalWork, notificationProgress);
->>>>>>> e3012a26
             }
         }
         await delay(1000);
