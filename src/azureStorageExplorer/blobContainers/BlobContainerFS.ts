/*---------------------------------------------------------------------------------------------
 *  Copyright (c) Microsoft Corporation. All rights reserved.
 *  Licensed under the MIT License. See License.txt in the project root for license information.
 *--------------------------------------------------------------------------------------------*/

import * as azureStorage from "azure-storage";
import * as mime from "mime";
import * as path from 'path';
import * as vscode from 'vscode';
import { callWithTelemetryAndErrorHandling, IActionContext, parseError } from "vscode-azureextensionui";
import { findRoot } from "../findRoot";
import { IParsedUri, parseUri } from "../parseUri";
import { BlobContainerTreeItem } from './blobContainerNode';
import { BlobDirectoryTreeItem } from "./BlobDirectoryTreeItem";
import { BlobTreeItem } from './blobNode';

export type EntryTreeItem = BlobTreeItem | BlobDirectoryTreeItem | BlobContainerTreeItem;

export class BlobContainerFS implements vscode.FileSystemProvider {
    private _blobContainerString: string = 'Blob Containers';
    private _virtualDirCreatedUri: Set<string> = new Set();

    private _emitter: vscode.EventEmitter<vscode.FileChangeEvent[]> = new vscode.EventEmitter<vscode.FileChangeEvent[]>();
    readonly onDidChangeFile: vscode.Event<vscode.FileChangeEvent[]> = this._emitter.event;

    private _configUri: string[] = ['pom.xml', 'node_modules', '.vscode', '.vscode/settings.json', '.vscode/tasks.json', '.vscode/launch.json', '.git/config'];
    private _configRootNames: string[] = ['pom.xml', 'node_modules', '.git', '.vscode'];

    watch(_uri: vscode.Uri, _options: { recursive: boolean; excludes: string[]; }): vscode.Disposable {
        throw new Error("Method not implemented.");
    }

    async stat(uri: vscode.Uri): Promise<vscode.FileStat> {
        return <vscode.FileStat>await callWithTelemetryAndErrorHandling('blob.stat', async (context) => {
            if (this._virtualDirCreatedUri.has(uri.path)) {
                return { type: vscode.FileType.Directory, ctime: 0, mtime: 0, size: 0 };
            }

            let entry: EntryTreeItem = await this.lookup(context, uri);

            if (entry instanceof BlobDirectoryTreeItem || entry instanceof BlobContainerTreeItem) {
                // creation and modification times as well as size of tree item are intentionally set to 0 for now
                return { type: vscode.FileType.Directory, ctime: 0, mtime: 0, size: 0 };
            } else {
                // creation and modification times as well as size of tree item are intentionally set to 0 for now
                return { type: vscode.FileType.File, ctime: 0, mtime: 0, size: 0 };
            }
        });
    }

    async readDirectory(uri: vscode.Uri): Promise<[string, vscode.FileType][]> {
        return <[string, vscode.FileType][]>await callWithTelemetryAndErrorHandling('blob.readDirectory', async (context) => {
            let blobContainer: BlobContainerTreeItem = await this.getRoot(context, uri);
            let parsedUri = parseUri(uri, this._blobContainerString);

            const blobService = blobContainer.root.createBlobService();
            const listBlobResult = await this.listAllChildBlob(blobService, parsedUri.rootName, parsedUri.dirPath);
            const listDirectoryResult = await this.listAllChildDirectory(blobService, parsedUri.rootName, parsedUri.dirPath);

            let directoryChildren: [string, vscode.FileType][] = [];
            listBlobResult.entries.forEach(value => directoryChildren.push([path.basename(value.name), vscode.FileType.File]));
            listDirectoryResult.entries.forEach(value => directoryChildren.push([path.basename(value.name), vscode.FileType.Directory]));

            for (let dirCreated of this._virtualDirCreatedUri) {
                let dirCreatedParsedUri = parseUri(dirCreated, this._blobContainerString);

                let parentPath = path.posix.join(dirCreatedParsedUri.rootPath, dirCreatedParsedUri.parentDirPath);
                if (parentPath.endsWith("/")) {
                    parentPath = parentPath.substring(0, parentPath.length - 1);
                }

                if (uri.path === parentPath) {
                    directoryChildren.push([dirCreatedParsedUri.baseName, vscode.FileType.Directory]);
                }
            }

            return directoryChildren;
        });
    }

    createDirectory(uri: vscode.Uri): void {
        this._virtualDirCreatedUri.add(uri.path);
    }

    async readFile(uri: vscode.Uri): Promise<Uint8Array> {
        return <Uint8Array>await callWithTelemetryAndErrorHandling('blob.readFile', async (context) => {
            context.errorHandling.rethrow = true;
            let parsedUri = parseUri(uri, this._blobContainerString);

            if (this._configUri.includes(parsedUri.filePath) || this._configRootNames.includes(parsedUri.rootName)) {
                context.errorHandling.suppressDisplay = true;
            }

            let blobContainer: BlobContainerTreeItem = await this.getRoot(context, uri);

            let blobService: azureStorage.BlobService = blobContainer.root.createBlobService();
            let result = await new Promise<string | undefined>((resolve, reject) => {
                blobService.getBlobToText(parsedUri.rootName, parsedUri.filePath, (error?: Error, text?: string) => {
                    if (!!error) {
                        reject(error);
                    } else {
                        resolve(text);
                    }
                });
            });

            // tslint:disable-next-line: strict-boolean-expressions
            return Buffer.from(result || '');
        });
    }

    async writeFile(uri: vscode.Uri, content: Uint8Array, options: { create: boolean; overwrite: boolean; }): Promise<void> {
        await callWithTelemetryAndErrorHandling('blob.writeFile', async (context) => {
            if (!options.create && !options.overwrite) {
                throw vscode.FileSystemError.NoPermissions(uri);
            }

            let blobContainer: BlobContainerTreeItem = await this.getRoot(context, uri);
            let parsedUri = parseUri(uri, this._blobContainerString);

            const blobService = blobContainer.root.createBlobService();
            let blobResultChild = await new Promise<azureStorage.BlobService.BlobResult>((resolve, reject) => {
                blobService.doesBlobExist(parsedUri.rootName, parsedUri.filePath, (error?: Error, result?: azureStorage.BlobService.BlobResult) => {
                    if (!!error) {
                        reject(error);
                    } else {
                        resolve(result);
                    }
                });
            });

            if (!blobResultChild.exists && !options.create) {
                throw vscode.FileSystemError.FileNotFound(uri);
            } else if (blobResultChild.exists && !options.overwrite) {
                throw vscode.FileSystemError.FileExists(uri);
            } else {
                await vscode.window.withProgress({ location: vscode.ProgressLocation.Notification }, async (progress) => {
                    if (blobResultChild.exists) {
                        progress.report({ message: `Saving blob ${parsedUri.filePath}` });
                    } else {
                        progress.report({ message: `Creating blob ${parsedUri.filePath}` });
                    }

                    await new Promise<void>((resolve, reject) => {
                        let contentType: string | null = mime.getType(parsedUri.filePath);
                        let temp: string | undefined = contentType === null ? undefined : contentType;
                        blobService.createBlockBlobFromText(parsedUri.rootName, parsedUri.filePath, content.toString(), { contentSettings: { contentType: temp } }, (error?: Error) => {
                            if (!!error) {
                                reject(error);
                            } else {
                                resolve();
                            }
                        });
                    });
                });

                let parentDirPath = parsedUri.parentDirPath;
                while (parentDirPath) {
                    if (parentDirPath.endsWith("/")) {
                        parentDirPath = parentDirPath.substring(0, parentDirPath.length - 1);
                    }

                    let fullPath: string = path.posix.join(parsedUri.rootPath, parentDirPath);
                    if (this._virtualDirCreatedUri.has(fullPath)) {
                        this._virtualDirCreatedUri.delete(fullPath);
                    } else {
                        return;
                    }

                    parentDirPath = parentDirPath.substring(0, parentDirPath.lastIndexOf('/'));
                }
            }
        });
    }

    // tslint:disable-next-line: no-reserved-keywords
    async delete(uri: vscode.Uri, options: { recursive: boolean; }): Promise<void> {
        return await callWithTelemetryAndErrorHandling('blob.delete', async (context) => {
            if (!options.recursive) {
                throw new Error('Do not support non recursive deletion of folders or files.');
            }

            let parsedUri = parseUri(uri, this._blobContainerString);
            let entry: EntryTreeItem;
            try {
                entry = await this.lookup(context, uri);
            } catch (err) {
                if (this._virtualDirCreatedUri.has(uri.path)) {
                    this._virtualDirCreatedUri.forEach(value => {
                        if (value.startsWith(uri.path)) {
                            this._virtualDirCreatedUri.delete(value);
                        }
                    });
                    return;
                } else {
                    throw new Error(`Cannot delete ${parsedUri.filePath} because it wasn't found.`);
                }
            }

            const blobService = entry.root.createBlobService();
<<<<<<< HEAD

            if (entry instanceof BlobTreeItem) {
                let snapshotsDetected: boolean = await this.deleteBlob(parsedUri.rootName, parsedUri.filePath, blobService);
                if (snapshotsDetected) {
                    context.errorHandling.suppressDisplay = true;
                    context.errorHandling.rethrow = true;
                    throw vscode.FileSystemError.NoPermissions('Cannot delete blobs with snapshots.');
                }
            } else if (entry instanceof BlobDirectoryTreeItem) {
                let snapshotsDetected: boolean = false;
                await vscode.window.withProgress({ location: vscode.ProgressLocation.Notification }, async (progress) => {
                    progress.report({ message: `Deleting directory ${parsedUri.filePath}` });
                    snapshotsDetected = await this.deleteFolder(parsedUri, blobService);
                });
                if (snapshotsDetected) {
                    vscode.window.showInformationMessage(`Blobs with snapshots were detected when deleting ${parsedUri.filePath} and could be not deleted. All other blobs were successfully deleted. Please refresh to see the updates.`);
                }
            } else if (entry instanceof BlobContainerTreeItem) {
                throw new Error('Cannot delete a Blob Container.');
            }

=======
            await vscode.window.withProgress({ location: vscode.ProgressLocation.Notification }, async (progress) => {
                if (entry instanceof BlobTreeItem) {
                    progress.report({ message: `Deleting blob ${parsedUri.filePath}` });
                    await this.deleteBlob(parsedUri.rootName, parsedUri.filePath, blobService);
                } else if (entry instanceof BlobDirectoryTreeItem) {
                    progress.report({ message: `Deleting directory ${parsedUri.filePath}` });
                    await this.deleteFolder(parsedUri, blobService);
                } else if (entry instanceof BlobContainerTreeItem) {
                    throw new Error('Cannot delete a Blob Container.');
                }
            });
>>>>>>> 890d317e
        });
    }

    private async deleteFolder(parsedUri: IParsedUri, blobService: azureStorage.BlobService): Promise<boolean> {
        let dirPaths: string[] = [];
        let dirPath: string | undefined = parsedUri.dirPath;
        let snapshotsDetected: boolean = false;

        while (dirPath) {
            let childBlob = await this.listAllChildBlob(blobService, parsedUri.rootName, dirPath);
            for (const blob of childBlob.entries) {
                let blobSnapshot: boolean = await this.deleteBlob(parsedUri.rootName, blob.name, blobService);
                snapshotsDetected = blobSnapshot || snapshotsDetected;
            }

            let childDir = await this.listAllChildDirectory(blobService, parsedUri.rootName, dirPath);
            for (const dir of childDir.entries) {
                dirPaths.push(dir.name);
            }

            dirPath = dirPaths.pop();
        }

        return snapshotsDetected;
    }

    private async deleteBlob(containerName: string, prefix: string, blobService: azureStorage.BlobService): Promise<boolean> {
        try {
            await new Promise<void>((resolve, reject) => {
                blobService.deleteBlob(containerName, prefix, (error?: Error) => {
                    if (!!error) {
                        reject(error);
                    } else {
                        resolve();
                    }
                });
            });
        } catch (error) {
            const pe = parseError(error);
            if (pe.errorType === "SnapshotsPresent") {
                return true;
            }
        }

        return false;
    }

    async rename(_oldUri: vscode.Uri, _newUri: vscode.Uri, _options: { overwrite: boolean; }): Promise<void> {
        return await callWithTelemetryAndErrorHandling('blob.rename', async (context) => {
            context.errorHandling.rethrow = true;
            throw new Error('Renaming/moving folders or files not supported.');
        });
    }

    private async lookup(context: IActionContext, uri: vscode.Uri): Promise<EntryTreeItem> {
        context.errorHandling.rethrow = true;

        let parsedUri = parseUri(uri, this._blobContainerString);

        if (this._configUri.includes(parsedUri.filePath) || this._configRootNames.includes(parsedUri.rootName)) {
            context.errorHandling.suppressDisplay = true;
        }

        let entry = await this.getRoot(context, uri);
        if (parsedUri.filePath === '') {
            return entry;
        }

        let blobService = entry.root.createBlobService();

        const listBlobDirectoryResult = await this.listAllChildDirectory(blobService, parsedUri.rootName, parsedUri.parentDirPath);
        const directoryResultChild = listBlobDirectoryResult.entries.find(element => element.name === parsedUri.dirPath);
        if (!!directoryResultChild) {
            return new BlobDirectoryTreeItem(entry.root, parsedUri.baseName, parsedUri.parentDirPath, entry.container);
        } else {
            const listBlobResult = await this.listAllChildBlob(blobService, parsedUri.rootName, parsedUri.parentDirPath);
            const blobResultChild = listBlobResult.entries.find(element => element.name === parsedUri.filePath);
            if (!!blobResultChild) {
                return new BlobTreeItem(entry, blobResultChild, entry.container);
            }
            throw vscode.FileSystemError.FileNotFound(uri);
        }
    }

    private async getRoot(context: IActionContext, uri: vscode.Uri): Promise<BlobContainerTreeItem> {
        let root = await findRoot(context, uri, this._blobContainerString);
        if (root instanceof BlobContainerTreeItem) {
            return root;
        } else {
            throw new Error('The root found must be a BlobContainerTreeItem.');
        }
    }

    private async listAllChildDirectory(blobService: azureStorage.BlobService, blobContainerName: string, prefix: string): Promise<azureStorage.BlobService.ListBlobDirectoriesResult> {
        return await new Promise<azureStorage.BlobService.ListBlobDirectoriesResult>((resolve, reject) => {
            // Intentionally passing undefined for token - only supports listing first batch of files for now
            // tslint:disable-next-line: no-non-null-assertion
            blobService.listBlobDirectoriesSegmentedWithPrefix(blobContainerName, prefix, <azureStorage.common.ContinuationToken>undefined!, (error?: Error, result?: azureStorage.BlobService.ListBlobDirectoriesResult) => {
                if (!!error) {
                    reject(error);
                } else {
                    resolve(result);
                }
            });
        });
    }

    private async listAllChildBlob(blobService: azureStorage.BlobService, blobContainerName: string, prefix: string): Promise<azureStorage.BlobService.ListBlobsResult> {
        return await new Promise<azureStorage.BlobService.ListBlobsResult>((resolve, reject) => {
            // Intentionally passing undefined for token - only supports listing first batch of files for now
            // tslint:disable-next-line: no-non-null-assertion
            let options = { delimiter: '/' };
            // tslint:disable-next-line: no-non-null-assertion
            blobService.listBlobsSegmentedWithPrefix(blobContainerName, prefix, <azureStorage.common.ContinuationToken>undefined!, options, (error?: Error, result?: azureStorage.BlobService.ListBlobsResult) => {
                if (!!error) {
                    reject(error);
                } else {
                    resolve(result);
                }
            });
        });
    }
}<|MERGE_RESOLUTION|>--- conflicted
+++ resolved
@@ -15,6 +15,8 @@
 import { BlobTreeItem } from './blobNode';
 
 export type EntryTreeItem = BlobTreeItem | BlobDirectoryTreeItem | BlobContainerTreeItem;
+
+export type blobDeletionErrors = { snapshotDetected: boolean, leaseDetected: boolean };
 
 export class BlobContainerFS implements vscode.FileSystemProvider {
     private _blobContainerString: string = 'Blob Containers';
@@ -198,54 +200,50 @@
             }
 
             const blobService = entry.root.createBlobService();
-<<<<<<< HEAD
 
             if (entry instanceof BlobTreeItem) {
-                let snapshotsDetected: boolean = await this.deleteBlob(parsedUri.rootName, parsedUri.filePath, blobService);
-                if (snapshotsDetected) {
-                    context.errorHandling.suppressDisplay = true;
-                    context.errorHandling.rethrow = true;
-                    throw vscode.FileSystemError.NoPermissions('Cannot delete blobs with snapshots.');
-                }
+                await vscode.window.withProgress({ location: vscode.ProgressLocation.Notification }, async (progress) => {
+                    progress.report({ message: `Deleting blob ${parsedUri.filePath}` });
+                    let deletionErrors: blobDeletionErrors = await this.deleteBlob(parsedUri.rootName, parsedUri.filePath, blobService);
+                    if (deletionErrors.snapshotDetected) {
+                        context.errorHandling.suppressDisplay = true;
+                        context.errorHandling.rethrow = true;
+                        throw vscode.FileSystemError.NoPermissions(`Failed to delete ${parsedUri.filePath}. This operation is not permitted because the blob has snapshots.`);
+                    } else if (deletionErrors.leaseDetected) {
+                        context.errorHandling.suppressDisplay = true;
+                        context.errorHandling.rethrow = true;
+                        throw vscode.FileSystemError.NoPermissions(`Failed to delete ${parsedUri.filePath} because there is currenlty a lease on the blob.`);
+                    }
+                });
             } else if (entry instanceof BlobDirectoryTreeItem) {
-                let snapshotsDetected: boolean = false;
                 await vscode.window.withProgress({ location: vscode.ProgressLocation.Notification }, async (progress) => {
                     progress.report({ message: `Deleting directory ${parsedUri.filePath}` });
-                    snapshotsDetected = await this.deleteFolder(parsedUri, blobService);
-                });
-                if (snapshotsDetected) {
-                    vscode.window.showInformationMessage(`Blobs with snapshots were detected when deleting ${parsedUri.filePath} and could be not deleted. All other blobs were successfully deleted. Please refresh to see the updates.`);
-                }
+                    let deletionErrors: blobDeletionErrors = await this.deleteFolder(parsedUri, blobService);
+                    if (deletionErrors.snapshotDetected && deletionErrors.leaseDetected) {
+                        vscode.window.showInformationMessage(`Blobs with snapshots and leases were detected when deleting ${parsedUri.filePath} and could be not deleted. All other blobs were successfully deleted. Please refresh to see the updates.`);
+                    } else if (deletionErrors.snapshotDetected) {
+                        vscode.window.showInformationMessage(`Blobs with snapshots were detected when deleting ${parsedUri.filePath} and could be not deleted. All other blobs were successfully deleted. Please refresh to see the updates.`);
+                    } else if (deletionErrors.leaseDetected) {
+                        vscode.window.showInformationMessage(`Blobs with snapshots were leases when deleting ${parsedUri.filePath} and could be not deleted. All other blobs were successfully deleted. Please refresh to see the updates.`);
+                    }
+                });
             } else if (entry instanceof BlobContainerTreeItem) {
                 throw new Error('Cannot delete a Blob Container.');
             }
 
-=======
-            await vscode.window.withProgress({ location: vscode.ProgressLocation.Notification }, async (progress) => {
-                if (entry instanceof BlobTreeItem) {
-                    progress.report({ message: `Deleting blob ${parsedUri.filePath}` });
-                    await this.deleteBlob(parsedUri.rootName, parsedUri.filePath, blobService);
-                } else if (entry instanceof BlobDirectoryTreeItem) {
-                    progress.report({ message: `Deleting directory ${parsedUri.filePath}` });
-                    await this.deleteFolder(parsedUri, blobService);
-                } else if (entry instanceof BlobContainerTreeItem) {
-                    throw new Error('Cannot delete a Blob Container.');
-                }
-            });
->>>>>>> 890d317e
-        });
-    }
-
-    private async deleteFolder(parsedUri: IParsedUri, blobService: azureStorage.BlobService): Promise<boolean> {
+        });
+    }
+
+    private async deleteFolder(parsedUri: IParsedUri, blobService: azureStorage.BlobService): Promise<blobDeletionErrors> {
         let dirPaths: string[] = [];
         let dirPath: string | undefined = parsedUri.dirPath;
-        let snapshotsDetected: boolean = false;
+        let errors: blobDeletionErrors = { snapshotDetected: false, leaseDetected: false };
 
         while (dirPath) {
             let childBlob = await this.listAllChildBlob(blobService, parsedUri.rootName, dirPath);
             for (const blob of childBlob.entries) {
-                let blobSnapshot: boolean = await this.deleteBlob(parsedUri.rootName, blob.name, blobService);
-                snapshotsDetected = blobSnapshot || snapshotsDetected;
+                let blobSnapshotLease: blobDeletionErrors = await this.deleteBlob(parsedUri.rootName, blob.name, blobService);
+                errors = { snapshotDetected: (errors.snapshotDetected || blobSnapshotLease.snapshotDetected), leaseDetected: (errors.leaseDetected || blobSnapshotLease.leaseDetected) };
             }
 
             let childDir = await this.listAllChildDirectory(blobService, parsedUri.rootName, dirPath);
@@ -256,10 +254,10 @@
             dirPath = dirPaths.pop();
         }
 
-        return snapshotsDetected;
-    }
-
-    private async deleteBlob(containerName: string, prefix: string, blobService: azureStorage.BlobService): Promise<boolean> {
+        return errors;
+    }
+
+    private async deleteBlob(containerName: string, prefix: string, blobService: azureStorage.BlobService): Promise<blobDeletionErrors> {
         try {
             await new Promise<void>((resolve, reject) => {
                 blobService.deleteBlob(containerName, prefix, (error?: Error) => {
@@ -273,11 +271,13 @@
         } catch (error) {
             const pe = parseError(error);
             if (pe.errorType === "SnapshotsPresent") {
-                return true;
-            }
-        }
-
-        return false;
+                return { snapshotDetected: true, leaseDetected: false };
+            } else if (pe.errorType === 'LeaseIdMissing') {
+                return { snapshotDetected: false, leaseDetected: true };
+            }
+        }
+
+        return { snapshotDetected: false, leaseDetected: false };
     }
 
     async rename(_oldUri: vscode.Uri, _newUri: vscode.Uri, _options: { overwrite: boolean; }): Promise<void> {
