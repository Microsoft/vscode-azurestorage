--- conflicted
+++ resolved
@@ -135,7 +135,6 @@
                         }
                     });
                 });
-<<<<<<< HEAD
 
                 let fullPath: string = path.posix.join(parsedUri.rootPath, parsedUri.parentDirPath);
                 if (fullPath.endsWith("/")) {
@@ -145,8 +144,6 @@
                 if (this._virtualDirCreatedUri.has(fullPath)) {
                     this._virtualDirCreatedUri.delete(fullPath);
                 }
-=======
->>>>>>> 6013a30c
             }
         });
     }
