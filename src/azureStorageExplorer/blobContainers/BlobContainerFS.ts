--- conflicted
+++ resolved
@@ -24,44 +24,30 @@
     private _emitter: vscode.EventEmitter<vscode.FileChangeEvent[]> = new vscode.EventEmitter<vscode.FileChangeEvent[]>();
     readonly onDidChangeFile: vscode.Event<vscode.FileChangeEvent[]> = this._emitter.event;
 
-<<<<<<< HEAD
-    private _configUri: string[] = ['pom.xml', 'node_modules', '.vscode', '.vscode/settings.json', '.vscode/tasks.json', '.vscode/launch.json', '.git/config'];
-    private _configRootNames: string[] = ['pom.xml', 'node_modules', '.git', '.vscode'];
-
     private _readDirChild: Set<string> = new Set<string>();
 
-=======
->>>>>>> 51b1fe49
     watch(_uri: vscode.Uri, _options: { recursive: boolean; excludes: string[]; }): vscode.Disposable {
         throw new Error("Method not implemented.");
     }
 
     async stat(uri: vscode.Uri): Promise<vscode.FileStat> {
-<<<<<<< HEAD
-        return <vscode.FileStat>await callWithTelemetryAndErrorHandling('blob.stat', async (context) => {
+        return await callWithTelemetryAndErrorHandling('blob.stat', async (context) => {
             if (uri.path.endsWith('/')) {
                 return { type: vscode.FileType.Directory, ctime: 0, mtime: 0, size: 0 };
             }
 
-=======
-        return await callWithTelemetryAndErrorHandling('blob.stat', async (context) => {
->>>>>>> 51b1fe49
             if (this._virtualDirCreatedUri.has(uri.path)) {
                 return { type: vscode.FileType.Directory, ctime: 0, mtime: 0, size: 0 };
             }
 
-<<<<<<< HEAD
             if (this._readDirChild.has(path.posix.join(uri.path, "1"))) {
                 return { type: vscode.FileType.File, ctime: 0, mtime: 0, size: 0 };
             } else if (this._readDirChild.has(path.posix.join(uri.path, "2"))) {
                 return { type: vscode.FileType.Directory, ctime: 0, mtime: 0, size: 0 };
             }
 
-            let entry: EntryTreeItem = await this.lookup(context, uri);
-
-=======
             let entry: EntryTreeItem = await this.lookup(uri, context);
->>>>>>> 51b1fe49
+
             if (entry instanceof BlobDirectoryTreeItem || entry instanceof BlobContainerTreeItem) {
                 // creation and modification times as well as size of tree item are intentionally set to 0 for now
                 return { type: vscode.FileType.Directory, ctime: 0, mtime: 0, size: 0 };
