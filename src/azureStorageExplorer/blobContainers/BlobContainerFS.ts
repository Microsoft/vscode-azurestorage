--- conflicted
+++ resolved
@@ -23,10 +23,7 @@
     private _emitter: vscode.EventEmitter<vscode.FileChangeEvent[]> = new vscode.EventEmitter<vscode.FileChangeEvent[]>();
     readonly onDidChangeFile: vscode.Event<vscode.FileChangeEvent[]> = this._emitter.event;
 
-<<<<<<< HEAD
     // To detect uris that vscode automatically calls so that we do not throw unnecessary errors
-=======
->>>>>>> c2a7d9a0
     private _configUri: string[] = ['pom.xml', 'node_modules', '.vscode', '.vscode/settings.json', '.vscode/tasks.json', '.vscode/launch.json', '.git/config'];
     private _configRootNames: string[] = ['pom.xml', 'node_modules', '.git', '.vscode'];
 
@@ -40,21 +37,26 @@
                 return { type: vscode.FileType.Directory, ctime: 0, mtime: 0, size: 0 };
             }
 
-            let entry: EntryTreeItem = await this.lookup(context, uri);
-
+            if (uri.path.includes('node_modules')) {
+                console.log('hi');
+            }
+
+            let entry: EntryTreeItem = await this.lookup(uri, context);
             if (entry instanceof BlobDirectoryTreeItem || entry instanceof BlobContainerTreeItem) {
                 // creation and modification times as well as size of tree item are intentionally set to 0 for now
                 return { type: vscode.FileType.Directory, ctime: 0, mtime: 0, size: 0 };
-            } else {
+            } else if (entry instanceof BlobTreeItem) {
                 // creation and modification times as well as size of tree item are intentionally set to 0 for now
                 return { type: vscode.FileType.File, ctime: 0, mtime: 0, size: 0 };
+            } else {
+                throw this.getFileNotFoundError(uri, context);
             }
         });
     }
 
     async readDirectory(uri: vscode.Uri): Promise<[string, vscode.FileType][]> {
         return <[string, vscode.FileType][]>await callWithTelemetryAndErrorHandling('blob.readDirectory', async (context) => {
-            let blobContainer: BlobContainerTreeItem = await this.getRoot(context, uri);
+            let blobContainer: BlobContainerTreeItem = await this.getRoot(uri, context);
             let parsedUri = parseUri(uri, this._blobContainerString);
 
             const blobService = blobContainer.root.createBlobService();
@@ -82,20 +84,22 @@
         });
     }
 
-    createDirectory(uri: vscode.Uri): void {
-        this._virtualDirCreatedUri.add(uri.path);
+    async createDirectory(uri: vscode.Uri): Promise<void> {
+        return <void>await callWithTelemetryAndErrorHandling('blob.createDirectory', async () => {
+            this._virtualDirCreatedUri.add(uri.path);
+        });
     }
 
     async readFile(uri: vscode.Uri): Promise<Uint8Array> {
         return <Uint8Array>await callWithTelemetryAndErrorHandling('blob.readFile', async (context) => {
-            context.errorHandling.rethrow = true;
             let parsedUri = parseUri(uri, this._blobContainerString);
 
             if (this._configUri.includes(parsedUri.filePath) || this._configRootNames.includes(parsedUri.rootName)) {
                 context.errorHandling.suppressDisplay = true;
-            }
-
-            let blobContainer: BlobContainerTreeItem = await this.getRoot(context, uri);
+                throw new Error('These files are automatically looked for.');
+            }
+
+            let blobContainer: BlobContainerTreeItem = await this.getRoot(uri, context);
 
             let blobService: azureStorage.BlobService = blobContainer.root.createBlobService();
             let result = await new Promise<string | undefined>((resolve, reject) => {
@@ -114,12 +118,12 @@
     }
 
     async writeFile(uri: vscode.Uri, content: Uint8Array, options: { create: boolean; overwrite: boolean; }): Promise<void> {
-        await callWithTelemetryAndErrorHandling('blob.writeFile', async (context) => {
+        return <void>await callWithTelemetryAndErrorHandling('blob.writeFile', async (context) => {
             if (!options.create && !options.overwrite) {
                 throw vscode.FileSystemError.NoPermissions(uri);
             }
 
-            let blobContainer: BlobContainerTreeItem = await this.getRoot(context, uri);
+            let blobContainer: BlobContainerTreeItem = await this.getRoot(uri, context);
             let parsedUri = parseUri(uri, this._blobContainerString);
 
             const blobService = blobContainer.root.createBlobService();
@@ -134,27 +138,19 @@
             });
 
             if (!blobResultChild.exists && !options.create) {
-                throw vscode.FileSystemError.FileNotFound(uri);
+                throw this.getFileNotFoundError(uri, context);
             } else if (blobResultChild.exists && !options.overwrite) {
                 throw vscode.FileSystemError.FileExists(uri);
             } else {
-                await vscode.window.withProgress({ location: vscode.ProgressLocation.Notification }, async (progress) => {
-                    if (blobResultChild.exists) {
-                        progress.report({ message: `Saving blob ${parsedUri.filePath}` });
-                    } else {
-                        progress.report({ message: `Creating blob ${parsedUri.filePath}` });
-                    }
-
-                    await new Promise<void>((resolve, reject) => {
-                        let contentType: string | null = mime.getType(parsedUri.filePath);
-                        let temp: string | undefined = contentType === null ? undefined : contentType;
-                        blobService.createBlockBlobFromText(parsedUri.rootName, parsedUri.filePath, content.toString(), { contentSettings: { contentType: temp } }, (error?: Error) => {
-                            if (!!error) {
-                                reject(error);
-                            } else {
-                                resolve();
-                            }
-                        });
+                await new Promise<void>((resolve, reject) => {
+                    let contentType: string | null = mime.getType(parsedUri.filePath);
+                    let temp: string | undefined = contentType === null ? undefined : contentType;
+                    blobService.createBlockBlobFromText(parsedUri.rootName, parsedUri.filePath, content.toString(), { contentSettings: { contentType: temp } }, (error?: Error) => {
+                        if (!!error) {
+                            reject(error);
+                        } else {
+                            resolve();
+                        }
                     });
                 });
 
@@ -180,7 +176,6 @@
     // tslint:disable-next-line: no-reserved-keywords
     async delete(uri: vscode.Uri, options: { recursive: boolean; }): Promise<void> {
         return await callWithTelemetryAndErrorHandling('blob.delete', async (context) => {
-            context.errorHandling.rethrow = true;
             if (!options.recursive) {
                 throw new Error('Do not support non recursive deletion of folders or files.');
             }
@@ -188,7 +183,7 @@
             let parsedUri = parseUri(uri, this._blobContainerString);
             let entry: EntryTreeItem;
             try {
-                entry = await this.lookup(context, uri);
+                entry = await this.lookup(uri, context);
             } catch (err) {
                 if (this._virtualDirCreatedUri.has(uri.path)) {
                     this._virtualDirCreatedUri.forEach(value => {
@@ -204,11 +199,11 @@
 
             const blobService = entry.root.createBlobService();
             if (entry instanceof BlobTreeItem) {
-                await this.deleteBlob(parsedUri.rootName, parsedUri.filePath, blobService);
+                await this.deleteBlob(parsedUri.rootName, parsedUri.filePath, blobService, context);
             } else if (entry instanceof BlobDirectoryTreeItem) {
                 await vscode.window.withProgress({ location: vscode.ProgressLocation.Notification }, async (progress) => {
                     progress.report({ message: `Deleting directory ${parsedUri.filePath}` });
-                    await this.deleteFolder(parsedUri, blobService);
+                    await this.deleteFolder(parsedUri, blobService, context);
                 });
             } else if (entry instanceof BlobContainerTreeItem) {
                 throw new Error('Cannot delete a Blob Container.');
@@ -216,13 +211,13 @@
         });
     }
 
-    private async deleteFolder(parsedUri: IParsedUri, blobService: azureStorage.BlobService): Promise<void> {
+    private async deleteFolder(parsedUri: IParsedUri, blobService: azureStorage.BlobService, context: IActionContext): Promise<void> {
         let dirPaths: string[] = [];
         let dirPath: string | undefined = parsedUri.dirPath;
         while (dirPath) {
             let childBlob = await this.listAllChildBlob(blobService, parsedUri.rootName, dirPath);
             for (const blob of childBlob.entries) {
-                await this.deleteBlob(parsedUri.rootName, blob.name, blobService);
+                await this.deleteBlob(parsedUri.rootName, blob.name, blobService, context);
             }
 
             let childDir = await this.listAllChildDirectory(blobService, parsedUri.rootName, dirPath);
@@ -234,7 +229,7 @@
         }
     }
 
-    private async deleteBlob(containerName: string, prefix: string, blobService: azureStorage.BlobService): Promise<void> {
+    private async deleteBlob(containerName: string, prefix: string, blobService: azureStorage.BlobService, _context: IActionContext): Promise<void> {
         await new Promise<void>((resolve, reject) => {
             blobService.deleteBlob(containerName, prefix, (error?: Error) => {
                 if (!!error) {
@@ -247,22 +242,19 @@
     }
 
     async rename(_oldUri: vscode.Uri, _newUri: vscode.Uri, _options: { overwrite: boolean; }): Promise<void> {
-        return await callWithTelemetryAndErrorHandling('blob.rename', async (context) => {
-            context.errorHandling.rethrow = true;
+        return await callWithTelemetryAndErrorHandling('blob.rename', async () => {
             throw new Error('Renaming/moving folders or files not supported.');
         });
     }
 
-    private async lookup(context: IActionContext, uri: vscode.Uri): Promise<EntryTreeItem> {
-        context.errorHandling.rethrow = true;
-
+    private async lookup(uri: vscode.Uri, context: IActionContext): Promise<EntryTreeItem> {
         let parsedUri = parseUri(uri, this._blobContainerString);
 
         if (this._configUri.includes(parsedUri.filePath) || this._configRootNames.includes(parsedUri.rootName)) {
             context.errorHandling.suppressDisplay = true;
         }
 
-        let entry = await this.getRoot(context, uri);
+        let entry = await this.getRoot(uri, context);
         if (parsedUri.filePath === '') {
             return entry;
         }
@@ -279,12 +271,12 @@
             if (!!blobResultChild) {
                 return new BlobTreeItem(entry, blobResultChild, entry.container);
             }
-            throw vscode.FileSystemError.FileNotFound(uri);
-        }
-    }
-
-    private async getRoot(context: IActionContext, uri: vscode.Uri): Promise<BlobContainerTreeItem> {
-        let root = await findRoot(context, uri, this._blobContainerString);
+            throw this.getFileNotFoundError(uri, context);
+        }
+    }
+
+    private async getRoot(uri: vscode.Uri, context: IActionContext): Promise<BlobContainerTreeItem> {
+        let root = await findRoot(uri, this._blobContainerString, context);
         if (root instanceof BlobContainerTreeItem) {
             return root;
         } else {
@@ -321,4 +313,10 @@
             });
         });
     }
+
+    private getFileNotFoundError(uri: vscode.Uri, context: IActionContext): Error {
+        context.errorHandling.rethrow = true;
+        context.errorHandling.suppressDisplay = true;
+        return vscode.FileSystemError.FileNotFound(uri);
+    }
 }