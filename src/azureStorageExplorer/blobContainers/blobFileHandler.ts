/*---------------------------------------------------------------------------------------------
 *  Copyright (c) Microsoft Corporation. All rights reserved.
 *  Licensed under the MIT License. See License.md in the project root for license information.
 *--------------------------------------------------------------------------------------------*/

import * as fse from 'fs-extra';
import { Uri } from 'vscode';
import { IRemoteFileHandler } from '../../azureServiceExplorer/editors/IRemoteFileHandler';
import { ext } from "../../extensionVariables";
import { Limits } from '../limits';
import { BlobContainerTreeItem } from './blobContainerNode';
import { BlobTreeItem } from './blobNode';
<<<<<<< HEAD
import { getExistingProperties } from "./blobUtils";
=======
import { updateBlockBlobFromLocalFile } from './blobUtils';
>>>>>>> 6bd015ad

export class BlobFileHandler implements IRemoteFileHandler<BlobTreeItem> {
    async getSaveConfirmationText(treeItem: BlobTreeItem): Promise<string> {
        return `Saving '${treeItem.blob.name}' will update the blob "${treeItem.blob.name}" in Blob Container "${treeItem.container.name}"`;
    }

    async getFilename(treeItem: BlobTreeItem): Promise<string> {
        return treeItem.blob.name;
    }

    public async checkCanDownload(treeItem: BlobTreeItem): Promise<void> {
        let message: string | undefined;

        if (Number(treeItem.blob.properties.contentLength) > Limits.maxUploadDownloadSizeBytes) {
            message = `Please use Storage Explorer for blobs larger than ${Limits.maxUploadDownloadSizeMB}MB.`;
        } else if (treeItem.blob.properties.blobType && !treeItem.blob.properties.blobType.toLocaleLowerCase().startsWith("block")) {
            message = `Please use Storage Explorer for blobs of type '${treeItem.blob.properties.blobType}'.`;
        }

        if (message) {
            await Limits.askOpenInStorageExplorer(message, treeItem.root.storageAccount.id, treeItem.root.subscriptionId, 'Azure.BlobContainer', treeItem.container.name);
        }
    }

    public async checkCanUpload(treeItem: BlobContainerTreeItem | BlobTreeItem, localPath: string): Promise<void> {
        let size = await this.getLocalFileSize(localPath);
        if (size > Limits.maxUploadDownloadSizeBytes) {
            await Limits.askOpenInStorageExplorer(
                `Please use Storage Explorer to upload files larger than ${Limits.maxUploadDownloadSizeMB}MB.`,
                treeItem.root.storageAccount.id,
                treeItem.root.subscriptionId,
                'Azure.BlobContainer',
                treeItem.container.name);
        }
    }

    private async getLocalFileSize(localPath: string): Promise<number> {
        let stat = await fse.stat(localPath);
        return stat.size;
    }

    public async downloadFile(treeItem: BlobTreeItem, filePath: string): Promise<void> {
        await this.checkCanDownload(treeItem);
        const linkablePath = Uri.file(filePath); // Allows CTRL+Click in Output panel
        const blockBlobClient = treeItem.root.createBlockBlobClient(treeItem.container.name, treeItem.fullPath);
        await blockBlobClient.downloadToFile(filePath);
        ext.outputChannel.appendLine(`Successfully downloaded ${linkablePath}.`);
    }

    async uploadFile(treeItem: BlobTreeItem, filePath: string): Promise<void> {
        await this.checkCanUpload(treeItem, filePath);
<<<<<<< HEAD
        const blockBlobClient = treeItem.root.createBlockBlobClient(treeItem.container.name, treeItem.fullPath);
        await blockBlobClient.uploadFile(filePath, await getExistingProperties(treeItem, treeItem.fullPath));
=======
        await updateBlockBlobFromLocalFile(treeItem.blob.name, treeItem.container.name, treeItem.root, filePath);
>>>>>>> 6bd015ad
    }
}<|MERGE_RESOLUTION|>--- conflicted
+++ resolved
@@ -10,11 +10,7 @@
 import { Limits } from '../limits';
 import { BlobContainerTreeItem } from './blobContainerNode';
 import { BlobTreeItem } from './blobNode';
-<<<<<<< HEAD
 import { getExistingProperties } from "./blobUtils";
-=======
-import { updateBlockBlobFromLocalFile } from './blobUtils';
->>>>>>> 6bd015ad
 
 export class BlobFileHandler implements IRemoteFileHandler<BlobTreeItem> {
     async getSaveConfirmationText(treeItem: BlobTreeItem): Promise<string> {
@@ -66,11 +62,8 @@
 
     async uploadFile(treeItem: BlobTreeItem, filePath: string): Promise<void> {
         await this.checkCanUpload(treeItem, filePath);
-<<<<<<< HEAD
         const blockBlobClient = treeItem.root.createBlockBlobClient(treeItem.container.name, treeItem.fullPath);
         await blockBlobClient.uploadFile(filePath, await getExistingProperties(treeItem, treeItem.fullPath));
-=======
-        await updateBlockBlobFromLocalFile(treeItem.blob.name, treeItem.container.name, treeItem.root, filePath);
->>>>>>> 6bd015ad
+        2;
     }
 }