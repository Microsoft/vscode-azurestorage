/*---------------------------------------------------------------------------------------------
 *  Copyright (c) Microsoft Corporation. All rights reserved.
 *  Licensed under the MIT License. See License.md in the project root for license information.
 *--------------------------------------------------------------------------------------------*/

import * as azureStorageBlob from '@azure/storage-blob';
import * as fse from 'fs-extra';
import * as glob from 'glob';
<<<<<<< HEAD
import * as mime from 'mime';
=======
>>>>>>> 6bd015ad
import * as path from 'path';
import * as vscode from 'vscode';
import { ProgressLocation, Uri } from 'vscode';
import { AzExtTreeItem, AzureParentTreeItem, AzureTreeItem, DialogResponses, GenericTreeItem, IActionContext, ICreateChildImplContext, parseError, TelemetryProperties, UserCancelledError } from 'vscode-azureextensionui';
import { configurationSettingsKeys, extensionPrefix, getResourcesPath, staticWebsiteContainerName } from "../../constants";
import { ext } from "../../extensionVariables";
import { ICopyUrl } from '../../ICopyUrl';
import { IStorageRoot } from "../IStorageRoot";
import { StorageAccountTreeItem } from "../storageAccounts/storageAccountNode";
import { BlobContainerGroupTreeItem } from "./blobContainerGroupNode";
import { BlobDirectoryTreeItem } from "./blobDirectoryNode";
import { BlobFileHandler } from './blobFileHandler';
import { BlobTreeItem } from './blobNode';
<<<<<<< HEAD
import { createChildAsNewBlockBlob, doesBlobExist, getBlob, IBlobContainerCreateChildContext, loadMoreBlobChildren } from './blobUtils';
=======
import { getExistingCreateOptions } from './blobUtils';
>>>>>>> 6bd015ad

let lastUploadFolder: Uri;

export enum ChildType {
    newBlockBlob,
    uploadedBlob
}

export interface IExistingBlobContext extends IActionContext {
    filePath: string;
    blobPath: string;
}

export class BlobContainerTreeItem extends AzureParentTreeItem<IStorageRoot> implements ICopyUrl {
    private _continuationToken: string | undefined;
    private _websiteHostingEnabled: boolean;
    private _openInFileExplorerString: string = 'Open in File Explorer';

    private constructor(
        parent: BlobContainerGroupTreeItem,
        public readonly container: azureStorageBlob.ContainerItem) {
        super(parent);
    }

    public static async createBlobContainerTreeItem(parent: BlobContainerGroupTreeItem, container: azureStorageBlob.ContainerItem): Promise<BlobContainerTreeItem> {
        const ti = new BlobContainerTreeItem(parent, container);
        // Get static website status to display the appropriate icon
        await ti.refreshImpl();
        return ti;
    }

    public get iconPath(): { light: string | Uri; dark: string | Uri } {
        // tslint:disable-next-line:no-non-null-assertion
        const iconFileName = this._websiteHostingEnabled && this.container.name === staticWebsiteContainerName ?
            'BrandAzureStaticWebsites' : 'AzureBlobContainer';
        return {
            light: path.join(getResourcesPath(), 'light', `${iconFileName}.svg`),
            dark: path.join(getResourcesPath(), 'dark', `${iconFileName}.svg`)
        };
    }

    public label: string = this.container.name;
    public static contextValue: string = 'azureBlobContainer';
    public contextValue: string = BlobContainerTreeItem.contextValue;

    public hasMoreChildrenImpl(): boolean {
        return !!this._continuationToken;
    }

    public async loadMoreChildrenImpl(clearCache: boolean): Promise<AzExtTreeItem[]> {
        let result: AzExtTreeItem[] = [];
        if (clearCache) {
            this._continuationToken = undefined;
            if (vscode.workspace.getConfiguration(extensionPrefix).get<boolean>(configurationSettingsKeys.enableViewInFileExplorer)) {
                const ti = new GenericTreeItem(this, {
                    label: this._openInFileExplorerString,
                    commandId: 'azureStorage.openInFileExplorer',
                    contextValue: 'openInFileExplorer'
                });

                ti.commandArgs = [this];
                result.push(ti);
            }
        }

        let { children, continuationToken } = await loadMoreBlobChildren(this, this._continuationToken);
        this._continuationToken = continuationToken;
        return result.concat(children);
    }

    public compareChildrenImpl(ti1: BlobContainerTreeItem, ti2: BlobContainerTreeItem): number {
        if (ti1.label === this._openInFileExplorerString) {
            return -1;
        } else if (ti2.label === this._openInFileExplorerString) {
            return 1;
        }

        return ti1.label.localeCompare(ti2.label);
    }

    public async refreshImpl(): Promise<void> {
        //tslint:disable-next-line:no-non-null-assertion
        const hostingStatus = await (<StorageAccountTreeItem>this!.parent!.parent).getActualWebsiteHostingStatus();
        this._websiteHostingEnabled = hostingStatus.enabled;
    }

    private async listAllBlobs(cancellationToken?: vscode.CancellationToken, properties?: TelemetryProperties): Promise<azureStorageBlob.BlobItem[]> {
        // tslint:disable-next-line:no-any
        let currentToken: string | undefined;
        let blobs: azureStorageBlob.BlobItem[] = [];

        // tslint:disable-next-line:no-constant-condition
        while (true) {
            this.throwIfCanceled(cancellationToken, properties, "listAllBlobs");

            const containerClient = this.root.createBlobContainerClient(this.container.name);
            let response = containerClient.listBlobsFlat().byPage({ continuationToken: currentToken, maxPageSize: 5000 });

            // tslint:disable-next-line: no-unsafe-any
            let responseValue: azureStorageBlob.ListBlobsFlatSegmentResponse = (await response.next()).value;

            blobs.push(...responseValue.segment.blobItems);
            currentToken = responseValue.continuationToken;
            if (!currentToken) {
                break;
            }
        }

        return blobs;
    }

    public async deleteTreeItemImpl(): Promise<void> {
        const message: string = `Are you sure you want to delete blob container '${this.label}' and all its contents?`;
        const result = await ext.ui.showWarningMessage(message, { modal: true }, DialogResponses.deleteResponse, DialogResponses.cancel);
        if (result === DialogResponses.deleteResponse) {
            const containerClient = this.root.createBlobContainerClient(this.container.name);
            await containerClient.delete();
        } else {
            throw new UserCancelledError();
        }
    }

    public async createChildImpl(context: ICreateChildImplContext & Partial<IExistingBlobContext> & IBlobContainerCreateChildContext): Promise<BlobTreeItem | BlobDirectoryTreeItem> {
        if (context.blobPath && context.filePath) {
            context.showCreatingTreeItem(context.blobPath);
            await this.uploadFileToBlockBlob(context.filePath, context.blobPath);
            const actualBlob = await getBlob(this, context.blobPath);
            return new BlobTreeItem(this, "", actualBlob, this.container);
        } else if (context.childName && context.childType === BlobDirectoryTreeItem.contextValue) {
            return new BlobDirectoryTreeItem(this, "", { name: context.childName }, this.container);
        } else {
            return createChildAsNewBlockBlob(this, context);
        }
    }

    public async copyUrl(): Promise<void> {
        const containerClient = this.root.createBlobContainerClient(this.container.name);
        let url = containerClient.url;
        await vscode.env.clipboard.writeText(url);
        ext.outputChannel.show();
        ext.outputChannel.appendLine(`Container URL copied to clipboard: ${url}`);
    }

    // This is the public entrypoint for azureStorage.uploadBlockBlob
    public async uploadBlockBlob(context: IActionContext): Promise<void> {
        let uris = await vscode.window.showOpenDialog(
            <vscode.OpenDialogOptions>{
                canSelectFiles: true,
                canSelectFolders: false,
                canSelectMany: false,
                defaultUri: lastUploadFolder,
                filters: {
                    "Text files": [
                        'csv',
                        'json',
                        'log',
                        'md',
                        'rtf',
                        'txt',
                        'text',
                        'xml',
                    ],
                    "All files": ['*']
                },
                openLabel: "Upload"
            }
        );
        if (uris && uris.length) {
            let uri = uris[0];
            lastUploadFolder = uri;
            let filePath = uri.fsPath;

            let handler = new BlobFileHandler();
            await handler.checkCanUpload(this, filePath);

            let blobPath = await vscode.window.showInputBox({
                prompt: 'Enter a name for the uploaded block blob (may include a path)',
                value: path.basename(filePath),
                validateInput: BlobContainerTreeItem.validateBlobName
            });
            if (blobPath) {
                if (await doesBlobExist(this, blobPath)) {
                    const result = await vscode.window.showWarningMessage(
                        `A blob with the name "${blobPath}" already exists. Do you want to overwrite it?`,
                        { modal: true },
                        DialogResponses.yes, DialogResponses.cancel);
                    if (result !== DialogResponses.yes) {
                        throw new UserCancelledError();
                    }

                    let blobId = `${this.fullId}/${blobPath}`;
                    try {
                        let blobTreeItem = await this.treeDataProvider.findTreeItem(blobId, context);
                        if (blobTreeItem) {
                            // A treeItem for this blob already exists, no need to do anything with the tree, just upload
                            await this.uploadFileToBlockBlob(filePath, blobPath);
                            return;
                        }
                    } catch (err) {
                        // https://github.com/Microsoft/vscode-azuretools/issues/85
                    }
                }

                await this.createChild(<IExistingBlobContext>{ ...context, blobPath, filePath });
            }
        }

        throw new UserCancelledError();
    }

    public async deployStaticWebsite(context: IActionContext, sourceFolderPath: string): Promise<void> {
        let destBlobFolder = "";
        let webEndpoint = await vscode.window.withProgress(
            {
                cancellable: true,
                location: ProgressLocation.Notification,
                title: `Deploying to ${this.friendlyContainerName} from ${sourceFolderPath}`,

            },
            async (progress, cancellationToken) => await this.deployStaticWebsiteCore(context, sourceFolderPath, destBlobFolder, progress, cancellationToken),
        );

        let browseWebsite: vscode.MessageItem = { title: "Browse to website" };
        vscode.window.showInformationMessage(
            `Deployment complete. The primary web endpoint is ${webEndpoint}`,
            browseWebsite
        ).then(async (result) => {
            if (result === browseWebsite) {
                await vscode.commands.executeCommand('azureStorage.browseStaticWebsite', this);
            }
        });
    }

    private get friendlyContainerName(): string {
        return `${this.root.storageAccount.name}/${this.container.name}`;
    }

    /**
     * deployStaticWebsiteCore
     *
     * @returns The primary web endpoint
     */
    // tslint:disable-next-line: max-func-body-length
    private async deployStaticWebsiteCore(
        context: IActionContext,
        sourceFolderPath: string,
        destBlobFolder: string,
        progress: vscode.Progress<{ message?: string, increment?: number }>,
        cancellationToken: vscode.CancellationToken
    ): Promise<string> {
        let properties = <TelemetryProperties & {
            blobsToDelete: number;
            filesToUpload: number;
            fileLengths: number[];
        }>context.telemetry.properties;

        try {
            properties.fileLengths = [];

            const isFolder = (file: string): boolean => file.endsWith("/");

            // Find existing blobs
            let blobsToDelete: azureStorageBlob.BlobItem[] = [];
            blobsToDelete = await this.listAllBlobs(cancellationToken);
            properties.blobsToDelete = blobsToDelete.length;

            if (blobsToDelete.length) {
                let message = `The storage container "${this.friendlyContainerName}" contains ${blobsToDelete.length} files. Deploying will delete all of these existing files.  Continue?`;
                let deleteAndDeploy: vscode.MessageItem = { title: 'Delete and Deploy' };
                const result = await vscode.window.showWarningMessage(message, { modal: true }, deleteAndDeploy, DialogResponses.cancel);
                if (result !== deleteAndDeploy) {
                    properties.cancelStep = 'AreYouSureYouWantToDeleteExistingBlobs';
                    throw new UserCancelledError();
                }
            }

            // ext.outputChannel.show();
            ext.outputChannel.appendLine(`Deploying to static website ${this.root.storageAccount.name}/${this.container.name}`);

            // Find source files
            // Note: glob always returns paths with '/' separator, even on Windows, which also is the main
            // separator used by Azure.
            let filePathsWithAzureSeparator = await new Promise<string[]>(
                (resolve, reject) => {
                    glob(
                        path.join(sourceFolderPath, '**'),
                        {
                            mark: true, // Add '/' to folders
                            dot: true, // Treat '.' as a normal character
                            nodir: true, // required for symlinks https://github.com/archiverjs/node-archiver/issues/311#issuecomment-445924055
                            follow: true, // Follow symlinks to get all sub folders https://github.com/microsoft/vscode-azurefunctions/issues/1289
                            ignore: path.join(sourceFolderPath, '.{git,vscode}/**')
                        },
                        (err, matches) => {
                            if (err) {
                                reject(err);
                            } else {
                                // Remove folders from source list
                                let files = matches.filter(file => !isFolder(file));

                                resolve(files);
                            }
                        });
                });
            properties.filesToUpload = filePathsWithAzureSeparator.length;

            // Set up progress indicator
            let totalWork = blobsToDelete.length + filePathsWithAzureSeparator.length;
            let completedPercentage = 0;
            let lastTimeReported: number;
            const msBetweenReports = 1000;
            const updateProgress = () => {
                // tslint:disable-next-line:strict-boolean-expressions
                let increment = 1 / (totalWork || 1) * 100;

                // Work-around for https://github.com/Microsoft/vscode/issues/50479
                if (!lastTimeReported || Date.now() > lastTimeReported + msBetweenReports) {
                    let message = `Deploying ${filePathsWithAzureSeparator.length} files to ${this.friendlyContainerName}`;
                    if (completedPercentage) {
                        message = `${message} (${completedPercentage.toFixed(0)}% complete)`;
                    }
                    progress.report({ message });
                    lastTimeReported = Date.now();
                }

                // Increment after so we can show an initial 0% message
                completedPercentage += increment;
            };

            // Show initial progress indication before any work
            updateProgress();

            // Delete existing blobs (if requested)
            await this.deleteBlobs(blobsToDelete, updateProgress, cancellationToken, properties);

            // Upload files as blobs
            await this.uploadFiles(sourceFolderPath, filePathsWithAzureSeparator, destBlobFolder, properties, updateProgress, cancellationToken);

            let webEndpoint = this.getPrimaryWebEndpoint();
            if (!webEndpoint) {
                throw new Error(`Could not obtain the primary web endpoint for ${this.root.storageAccount.name}`);
            }

            ext.outputChannel.appendLine(`Deployment to static website complete. Primary web endpoint is ${webEndpoint}`);

            return webEndpoint;
        } catch (error) {
            if (parseError(error).isUserCancelledError) {
                ext.outputChannel.appendLine("Deployment canceled.");
            }
            throw error;
        }
    }

    public getPrimaryWebEndpoint(): string | undefined {
        // Right now only one web endpoint is supported per storage account
        // tslint:disable-next-line:strict-boolean-expressions
        return this.root.storageAccount.primaryEndpoints && this.root.storageAccount.primaryEndpoints.web;
    }

    public getStorageAccountTreeItem(treeItem: AzureTreeItem): StorageAccountTreeItem {
        if (!(treeItem instanceof BlobContainerTreeItem)) {
            throw new Error(`Unexpected treeItem type: ${treeItem.contextValue}`);
        }

        let storageAccountTreeItem = treeItem.parent && treeItem.parent.parent;
        if (storageAccountTreeItem && storageAccountTreeItem instanceof StorageAccountTreeItem) {
            return storageAccountTreeItem;
        } else {
            throw new Error("Internal error: Couldn't find storage account treeItem for container");
        }
    }
    private async uploadFiles(
        sourceFolderPath: string,
        filePathsWithAzureSeparator: string[],
        destBlobFolder: string,
        properties: TelemetryProperties & { fileLengths: number[] },
        incrementProgress: () => void,
        cancellationToken: vscode.CancellationToken
    ): Promise<void> {
        for (let filePath of filePathsWithAzureSeparator) {
            this.throwIfCanceled(cancellationToken, properties, "uploadFiles");

            try {
                let stat = await fse.stat(filePath);
                properties.fileLengths.push(stat.size);
            } catch (error) {
                // Ignore
            }

            let relativeFile = path.relative(sourceFolderPath, filePath);
            let blobPath = path.join(destBlobFolder, relativeFile);
            ext.outputChannel.appendLine(`Uploading ${filePath}...`);
            try {
                await this.uploadFileToBlockBlob(filePath, blobPath, true /* suppressLogs */);
            } catch (error) {
                throw new Error(`Error uploading "${filePath}": ${parseError(error).message} `);
            }
            incrementProgress();
        }
    }

    private async deleteBlobs(
        blobsToDelete: azureStorageBlob.BlobItem[],
        incrementProgress: () => void,
        cancellationToken: vscode.CancellationToken,
        properties: TelemetryProperties,
    ): Promise<void> {
        const containerClient = this.root.createBlobContainerClient(this.container.name);
        for (let blob of blobsToDelete) {
            try {
                let response: azureStorageBlob.BlobDeleteResponse = await containerClient.deleteBlob(blob.name);
                if (cancellationToken.isCancellationRequested) {
                    throw new UserCancelledError();
                } else if (response.errorCode) {
                    throw new Error(response.errorCode);
                } else {
                    incrementProgress();
                }
            } catch (error) {
                if (parseError(error).isUserCancelledError) {
                    properties.cancelStep = "deleteBlobs";
                    throw error;
                }

                throw new Error(`Error deleting blob "${blob.name}" : ${parseError(error).message}`);
            }
        }
    }

    private async uploadFileToBlockBlob(filePath: string, blobPath: string, suppressLogs: boolean = false): Promise<void> {
        let blobFriendlyPath = `${this.friendlyContainerName}/${blobPath}`;
        if (!suppressLogs) {
            ext.outputChannel.appendLine(`Uploading ${filePath} as ${blobFriendlyPath}`);
        }

        let blockBlobClient = this.root.createBlockBlobClient(this.container.name, blobPath);
        let options = {
            blobHTTPHeaders: {
                // tslint:disable-next-line: strict-boolean-expressions
                blobContentType: mime.getType(blobPath) || undefined
            }
        };
        await blockBlobClient.uploadFile(filePath, options);

        if (!suppressLogs) {
            ext.outputChannel.appendLine(`Successfully uploaded ${blobFriendlyPath}.`);
        }
    }

<<<<<<< HEAD
=======
    // Currently only supports creating block blobs
    private async createChildAsNewBlockBlob(context: ICreateChildImplContext & IBlobContainerCreateChildContext): Promise<BlobTreeItem> {
        let blobName: string | undefined = context.childName;
        if (!blobName) {
            blobName = await vscode.window.showInputBox({
                placeHolder: 'Enter a name for the new block blob',
                validateInput: async (name: string) => {
                    let nameError = BlobContainerTreeItem.validateBlobName(name);
                    if (nameError) {
                        return nameError;
                    } else if (await this.doesBlobExist(name)) {
                        return "A blob with this path and name already exists";
                    }

                    return undefined;
                }
            });
        }

        if (blobName) {
            let blobNameString: string = <string>blobName;
            return await vscode.window.withProgress({ location: vscode.ProgressLocation.Window }, async (progress) => {
                context.showCreatingTreeItem(blobNameString);
                progress.report({ message: `Azure Storage: Creating block blob '${blobNameString}'` });
                const blob = await this.createTextBlockBlob(blobNameString);
                const actualBlob = await this.getBlob(blob.name);
                return new BlobTreeItem(this, "", actualBlob, this.container);
            });
        }

        throw new UserCancelledError();
    }

    public async getBlob(name: string): Promise<azureStorage.BlobService.BlobResult> {
        const blobService = this.root.createBlobService();
        return new Promise((resolve, reject) => {
            blobService.getBlobProperties(this.container.name, name, (err?: Error, result?: azureStorage.BlobService.BlobResult) => {
                if (err) {
                    reject(err);
                } else {
                    resolve(result);
                }
            });
        });
    }

    // tslint:disable-next-line:promise-function-async // Grandfathered in
    public createTextBlockBlob(name: string): Promise<azureStorage.BlobService.BlobResult> {
        return new Promise((resolve, reject) => {
            let blobService = this.root.createBlobService();
            const createOptions = <azureStorage.BlobService.CreateBlobRequestOptions>{
                contentSettings: {
                    contentType: 'text/plain'
                }
            };
            blobService.createBlockBlobFromText(this.container.name, name, '', createOptions, (err?: Error, result?: azureStorage.BlobService.BlobResult) => {
                if (err) {
                    reject(err);
                } else {
                    resolve(result);
                }
            });
        });
    }

    public async createBlockBlob(name: string, text?: string | Buffer, createOptions?: azureStorage.BlobService.CreateBlobRequestOptions): Promise<azureStorage.BlobService.BlobResult> {
        return new Promise((resolve, reject) => {
            let blobService = this.root.createBlobService();
            blobService.createBlockBlobFromText(this.container.name, name, text ? text : '', createOptions ? createOptions : {}, (err?: Error, result?: azureStorage.BlobService.BlobResult) => {
                if (err) {
                    reject(err);
                } else {
                    resolve(result);
                }
            });
        });
    }

    public async updateBlockBlobFromText(name: string, text: string | Buffer): Promise<azureStorage.BlobService.BlobResult> {
        const createOptions = await getExistingCreateOptions(name, this.container.name, this.root);
        return await this.createBlockBlob(name, text, createOptions);
    }

>>>>>>> 6bd015ad
    public static validateBlobName(name: string): string | undefined | null {
        if (!name) {
            return "Blob name cannot be empty";
        }
        if (name.length < 1 || name.length > 1024) {
            return 'Blob name must contain between 1 and 1024 characters';
        }
        if (/[/\\.]$/.test(name)) {
            return 'Avoid blob names that end with a forward or backward slash or a period.';
        }

        return undefined;
    }

    private throwIfCanceled(cancellationToken: vscode.CancellationToken | undefined, properties: TelemetryProperties | undefined, cancelStep: string): void {
        if (cancellationToken && cancellationToken.isCancellationRequested) {
            if (properties && cancelStep) {
                properties.cancelStep = cancelStep;
            }
            throw new UserCancelledError();
        }
    }
<<<<<<< HEAD
=======
}

export interface IBlobContainerCreateChildContext extends IActionContext {
    childType: string;
    childName: string;
>>>>>>> 6bd015ad
}<|MERGE_RESOLUTION|>--- conflicted
+++ resolved
@@ -6,10 +6,7 @@
 import * as azureStorageBlob from '@azure/storage-blob';
 import * as fse from 'fs-extra';
 import * as glob from 'glob';
-<<<<<<< HEAD
 import * as mime from 'mime';
-=======
->>>>>>> 6bd015ad
 import * as path from 'path';
 import * as vscode from 'vscode';
 import { ProgressLocation, Uri } from 'vscode';
@@ -23,11 +20,7 @@
 import { BlobDirectoryTreeItem } from "./blobDirectoryNode";
 import { BlobFileHandler } from './blobFileHandler';
 import { BlobTreeItem } from './blobNode';
-<<<<<<< HEAD
 import { createChildAsNewBlockBlob, doesBlobExist, getBlob, IBlobContainerCreateChildContext, loadMoreBlobChildren } from './blobUtils';
-=======
-import { getExistingCreateOptions } from './blobUtils';
->>>>>>> 6bd015ad
 
 let lastUploadFolder: Uri;
 
@@ -478,92 +471,6 @@
         }
     }
 
-<<<<<<< HEAD
-=======
-    // Currently only supports creating block blobs
-    private async createChildAsNewBlockBlob(context: ICreateChildImplContext & IBlobContainerCreateChildContext): Promise<BlobTreeItem> {
-        let blobName: string | undefined = context.childName;
-        if (!blobName) {
-            blobName = await vscode.window.showInputBox({
-                placeHolder: 'Enter a name for the new block blob',
-                validateInput: async (name: string) => {
-                    let nameError = BlobContainerTreeItem.validateBlobName(name);
-                    if (nameError) {
-                        return nameError;
-                    } else if (await this.doesBlobExist(name)) {
-                        return "A blob with this path and name already exists";
-                    }
-
-                    return undefined;
-                }
-            });
-        }
-
-        if (blobName) {
-            let blobNameString: string = <string>blobName;
-            return await vscode.window.withProgress({ location: vscode.ProgressLocation.Window }, async (progress) => {
-                context.showCreatingTreeItem(blobNameString);
-                progress.report({ message: `Azure Storage: Creating block blob '${blobNameString}'` });
-                const blob = await this.createTextBlockBlob(blobNameString);
-                const actualBlob = await this.getBlob(blob.name);
-                return new BlobTreeItem(this, "", actualBlob, this.container);
-            });
-        }
-
-        throw new UserCancelledError();
-    }
-
-    public async getBlob(name: string): Promise<azureStorage.BlobService.BlobResult> {
-        const blobService = this.root.createBlobService();
-        return new Promise((resolve, reject) => {
-            blobService.getBlobProperties(this.container.name, name, (err?: Error, result?: azureStorage.BlobService.BlobResult) => {
-                if (err) {
-                    reject(err);
-                } else {
-                    resolve(result);
-                }
-            });
-        });
-    }
-
-    // tslint:disable-next-line:promise-function-async // Grandfathered in
-    public createTextBlockBlob(name: string): Promise<azureStorage.BlobService.BlobResult> {
-        return new Promise((resolve, reject) => {
-            let blobService = this.root.createBlobService();
-            const createOptions = <azureStorage.BlobService.CreateBlobRequestOptions>{
-                contentSettings: {
-                    contentType: 'text/plain'
-                }
-            };
-            blobService.createBlockBlobFromText(this.container.name, name, '', createOptions, (err?: Error, result?: azureStorage.BlobService.BlobResult) => {
-                if (err) {
-                    reject(err);
-                } else {
-                    resolve(result);
-                }
-            });
-        });
-    }
-
-    public async createBlockBlob(name: string, text?: string | Buffer, createOptions?: azureStorage.BlobService.CreateBlobRequestOptions): Promise<azureStorage.BlobService.BlobResult> {
-        return new Promise((resolve, reject) => {
-            let blobService = this.root.createBlobService();
-            blobService.createBlockBlobFromText(this.container.name, name, text ? text : '', createOptions ? createOptions : {}, (err?: Error, result?: azureStorage.BlobService.BlobResult) => {
-                if (err) {
-                    reject(err);
-                } else {
-                    resolve(result);
-                }
-            });
-        });
-    }
-
-    public async updateBlockBlobFromText(name: string, text: string | Buffer): Promise<azureStorage.BlobService.BlobResult> {
-        const createOptions = await getExistingCreateOptions(name, this.container.name, this.root);
-        return await this.createBlockBlob(name, text, createOptions);
-    }
-
->>>>>>> 6bd015ad
     public static validateBlobName(name: string): string | undefined | null {
         if (!name) {
             return "Blob name cannot be empty";
@@ -586,12 +493,4 @@
             throw new UserCancelledError();
         }
     }
-<<<<<<< HEAD
-=======
-}
-
-export interface IBlobContainerCreateChildContext extends IActionContext {
-    childType: string;
-    childName: string;
->>>>>>> 6bd015ad
 }