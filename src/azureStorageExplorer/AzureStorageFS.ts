--- conflicted
+++ resolved
@@ -197,11 +197,8 @@
                         if (treeItem instanceof FileShareTreeItem) {
                             await updateFileFromText(parsedUri.parentDirPath, parsedUri.baseName, treeItem.share, treeItem.root, content.toString());
                         } else {
-<<<<<<< HEAD
                             await createBlockBlob(treeItem, parsedUri.filePath, content.toString());
-=======
-                            await treeItem.updateBlockBlobFromText(parsedUri.filePath, content.toString());
->>>>>>> 6bd015ad
+
                         }
                     } else {
                         progress.report({ message: `Creating ${writeToFileShare ? 'file' : 'blob'} ${parsedUri.filePath}` });
