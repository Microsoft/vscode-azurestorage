/*---------------------------------------------------------------------------------------------
 *  Copyright (c) Microsoft Corporation. All rights reserved.
 *  Licensed under the MIT License. See License.txt in the project root for license information.
 *--------------------------------------------------------------------------------------------*/

import * as azureStorage from "azure-storage";
import * as path from 'path';
import * as vscode from 'vscode';
<<<<<<< HEAD
import { AzExtTreeItem, callWithTelemetryAndErrorHandling, IActionContext } from "vscode-azureextensionui";
import { ext } from "../../extensionVariables";
=======
import { callWithTelemetryAndErrorHandling, IActionContext, parseError } from "vscode-azureextensionui";
>>>>>>> 51b1fe49
import { findRoot } from "../findRoot";
import { getFileSystemError } from "../getFileSystemError";
import { parseUri } from "../parseUri";
import { DirectoryTreeItem } from './directoryNode';
import { createDirectory, deleteDirectoryAndContents } from "./directoryUtils";
import { FileTreeItem } from "./fileNode";
import { FileShareTreeItem } from "./fileShareNode";
import { deleteFile } from "./fileUtils";
import { validateDirectoryName } from "./validateNames";

export type EntryTreeItem = FileShareTreeItem | FileTreeItem | DirectoryTreeItem;

export class FileShareFS implements vscode.FileSystemProvider {
    private _fileShareString: string = 'File Shares';

    private _emitter: vscode.EventEmitter<vscode.FileChangeEvent[]> = new vscode.EventEmitter<vscode.FileChangeEvent[]>();
    readonly onDidChangeFile: vscode.Event<vscode.FileChangeEvent[]> = this._emitter.event;

<<<<<<< HEAD
    // To detect uris that vscode automatically calls so that we do not throw unnecessary errors
    private _configUri: string[] = ['pom.xml', 'node_modules', '.vscode', '.vscode/settings.json', '.vscode/tasks.json', '.vscode/launch.json', '.git/config'];
    private _configRootNames: string[] = ['pom.xml', 'node_modules', '.git', '.vscode'];

    private _fileStatCache: Set<string> = new Set<string>();

=======
>>>>>>> 51b1fe49
    watch(_uri: vscode.Uri, _options: { recursive: boolean; excludes: string[]; }): vscode.Disposable {
        throw new Error("Method not implemented.");
    }

    async stat(uri: vscode.Uri): Promise<vscode.FileStat> {
<<<<<<< HEAD
        return <vscode.FileStat>await callWithTelemetryAndErrorHandling('fs.stat', async (context) => {
            if (this._fileStatCache.has(path.posix.join(uri.path, "1"))) {
                return { type: vscode.FileType.File, ctime: 0, mtime: 0, size: 0 };
            } else if (this._fileStatCache.has(path.posix.join(uri.path, "2"))) {
                return { type: vscode.FileType.Directory, ctime: 0, mtime: 0, size: 0 };
            }

            let treeItem: EntryTreeItem = await this.lookup(context, uri);
=======
        return await callWithTelemetryAndErrorHandling('fs.stat', async (context) => {
            let treeItem: EntryTreeItem = await this.lookup(uri, context);
>>>>>>> 51b1fe49

            if (treeItem instanceof DirectoryTreeItem || treeItem instanceof FileShareTreeItem) {
                // creation and modification times as well as size of tree item are intentionally set to 0 for now
                return { type: vscode.FileType.Directory, ctime: 0, mtime: 0, size: 0 };
            } else {
                // creation and modification times as well as size of tree item are intentionally set to 0 for now
                return { type: vscode.FileType.File, ctime: 0, mtime: 0, size: 0 };
            }
            // tslint:disable-next-line: strict-boolean-expressions
        }) || { type: vscode.FileType.Unknown, ctime: 0, mtime: 0, size: 0 };
    }

<<<<<<< HEAD
    async readDirectory2(uri: vscode.Uri): Promise<[string, vscode.FileType][]> {
        return <[string, vscode.FileType][]>await callWithTelemetryAndErrorHandling('fs.readDirectory', async (context) => {
            context.errorHandling.rethrow = true;

            let entry: DirectoryTreeItem | FileShareTreeItem = await this.lookupAsDirectory(context, uri);
=======
    async readDirectory(uri: vscode.Uri): Promise<[string, vscode.FileType][]> {
        return await callWithTelemetryAndErrorHandling('fs.readDirectory', async (context) => {
            let entry: DirectoryTreeItem | FileShareTreeItem = await this.lookupAsDirectory(uri, context);
>>>>>>> 51b1fe49

            // Intentionally passing undefined for token - only supports listing first batch of files for now
            // tslint:disable-next-line:no-non-null-assertion // currentToken argument typed incorrectly in SDK
            let listFilesandDirectoryResult = await entry.listFiles(<azureStorage.common.ContinuationToken>undefined!);
            let entries = listFilesandDirectoryResult.entries;

            let result: [string, vscode.FileType][] = [];
            for (const dir of entries.directories) {
                let baseName: string = path.basename(dir.name);

                result.push([dir.name, vscode.FileType.Directory]);

                let childUri: string = path.posix.join(uri.path, baseName, "2");
                this._fileStatCache.add(childUri);
            }
            for (const file of entries.files) {
                let baseName: string = path.basename(file.name);

                result.push([file.name, vscode.FileType.File]);

                let childUri: string = path.posix.join(uri.path, baseName, "1");
                this._fileStatCache.add(childUri);
            }

            return result;
            // tslint:disable-next-line: strict-boolean-expressions
        }) || [];
    }

    async readDirectory(uri: vscode.Uri): Promise<[string, vscode.FileType][]> {
        return <[string, vscode.FileType][]>await callWithTelemetryAndErrorHandling('fs.readDirectory', async (context) => {
            let entry: DirectoryTreeItem | FileShareTreeItem = await this.lookupAsDirectory(context, uri);

            await entry.loadMoreChildrenImpl(false);
            let children: AzExtTreeItem[] = await entry.getCachedChildren(context);

            return this.putChildrenIntoCache(uri, entry, children);
        });
    }

    putChildrenIntoCache(uri: vscode.Uri, entry: DirectoryTreeItem | FileShareTreeItem, children: AzExtTreeItem[]): [string, vscode.FileType][] {
        let result: [string, vscode.FileType][] = [];
        for (const child of children) {
            if (child instanceof FileTreeItem) {
                let baseName: string = path.basename(child.label);

                result.push([baseName, vscode.FileType.File]);

                let childUri: string = path.posix.join(uri.path, baseName, "1");
                this._fileStatCache.add(childUri);
            } else if (child instanceof DirectoryTreeItem) {
                let baseName: string = path.basename(child.label);

                result.push([baseName, vscode.FileType.Directory]);

                let childUri: string = path.posix.join(uri.path, baseName, "2");
                this._fileStatCache.add(childUri);
            }
        }

        // if (entry.hasMoreChildrenImpl()) {
        //     result.push(['Load More...', vscode.FileType.File]);
        //     let loadMoreUri: string = path.posix.join(uri.path, 'Load More...', "1");
        //     this._fileStatCache.add(loadMoreUri);
        // }

        return result;
    }

    async createDirectory(uri: vscode.Uri): Promise<void> {
        await callWithTelemetryAndErrorHandling('fs.createDirectory', async (context) => {
            context.errorHandling.rethrow = true;

            let parsedUri = parseUri(uri, this._fileShareString);
            let fileShare: FileShareTreeItem = await this.getRoot(uri, context);

            let response: string | undefined | null = validateDirectoryName(parsedUri.baseName);
            if (response) {
                throw new Error(response);
            }

            try {
                await createDirectory(fileShare.share, fileShare.root, parsedUri.parentDirPath, parsedUri.baseName);
            } catch (error) {
                let pe = parseError(error);
                if (pe.errorType === "ResourceAlreadyExists") {
                    throw getFileSystemError(uri, context, vscode.FileSystemError.FileExists);
                } else {
                    throw error;
                }
            }
        });
    }

    async readFile(uri: vscode.Uri): Promise<Uint8Array> {
        return await callWithTelemetryAndErrorHandling('fs.readFile', async (context) => {
            context.errorHandling.rethrow = true;
            context.errorHandling.suppressDisplay = true;

<<<<<<< HEAD
            if (parsedUri.baseName === 'Load More...') {
                await this.loadMore(uri, context);
                return Buffer.from(''); // to do: fix so that it doesn't show an empty file for Load More...
            }

            if (this._configUri.includes(parsedUri.filePath) || this._configRootNames.includes(parsedUri.rootName)) {
                context.errorHandling.suppressDisplay = true;
            }
=======
            let parsedUri = parseUri(uri, this._fileShareString);
>>>>>>> 51b1fe49

            let treeItem: FileShareTreeItem = await this.getRoot(uri, context);
            let fileService = treeItem.root.createFileService();

            let result: string | undefined;
            try {
                result = await new Promise<string | undefined>((resolve, reject) => {
                    fileService.getFileToText(treeItem.share.name, parsedUri.parentDirPath, parsedUri.baseName, (error?: Error, text?: string) => {
                        if (!!error) {
                            reject(error);
                        } else {
                            resolve(text);
                        }
                    });
                });
            } catch (error) {
                throw getFileSystemError(uri, context, vscode.FileSystemError.FileNotFound);
            }

            // tslint:disable-next-line: strict-boolean-expressions
            return Buffer.from(result || '');
            // tslint:disable-next-line: strict-boolean-expressions
        }) || Buffer.from('');
    }

    async loadMore(uri: vscode.Uri, context: IActionContext): Promise<void> {
        let parsedUri = parseUri(uri, this._fileShareString);
        let parentUri = vscode.Uri.file(path.posix.join(parsedUri.rootPath, parsedUri.parentDirPath));

        let entry: FileShareTreeItem | DirectoryTreeItem = await this.lookupAsDirectory(context, parentUri);

        await ext.tree.loadMore(entry, context);

        let children = await entry.getCachedChildren(context);

        this.putChildrenIntoCache(uri, entry, children);

        this._emitter.fire([{ type: vscode.FileChangeType.Changed, uri: parentUri }]); // to do: can't trigger read directory
    }

    async writeFile(uri: vscode.Uri, content: Uint8Array, options: { create: boolean; overwrite: boolean; }): Promise<void> {
        await callWithTelemetryAndErrorHandling('fs.writeFile', async (context) => {
            if (!options.create && !options.overwrite) {
                throw getFileSystemError(uri, context, vscode.FileSystemError.NoPermissions);
            }

            let parsedUri = parseUri(uri, this._fileShareString);
            let fileShare: FileShareTreeItem = await this.getRoot(uri, context);

            const fileService = fileShare.root.createFileService();
            let fileResultChild = await new Promise<azureStorage.FileService.FileResult>((resolve, reject) => {
                fileService.doesFileExist(parsedUri.rootName, parsedUri.parentDirPath, parsedUri.baseName, (error?: Error, result?: azureStorage.FileService.FileResult) => {
                    if (!!error) {
                        reject(error);
                    } else {
                        resolve(result);
                    }
                });
            });

            if (!fileResultChild.exists && !options.create) {
                throw getFileSystemError(uri, context, vscode.FileSystemError.FileNotFound);
            } else if (fileResultChild.exists && !options.overwrite) {
                throw getFileSystemError(uri, context, vscode.FileSystemError.FileExists);
            } else {
                await vscode.window.withProgress({ location: vscode.ProgressLocation.Notification }, async (progress) => {
                    if (fileResultChild.exists) {
                        progress.report({ message: `Saving file ${parsedUri.filePath}` });
                    } else {
                        progress.report({ message: `Creating file ${parsedUri.filePath}` });
                    }

                    await new Promise<void>((resolve, reject) => {
                        fileService.createFileFromText(parsedUri.rootName, parsedUri.parentDirPath, parsedUri.baseName, content.toString(), (error?: Error) => {
                            if (!!error) {
                                reject(error);
                            } else {
                                resolve();
                            }
                        });
                    });
                });
            }
        });
    }

    // tslint:disable-next-line: no-reserved-keywords
    async delete(uri: vscode.Uri, options: { recursive: boolean; }): Promise<void> {
        await callWithTelemetryAndErrorHandling('fs.delete', async (context) => {
            context.errorHandling.rethrow = true;
            context.errorHandling.suppressDisplay = true;

            if (!options.recursive) {
                throw new Error("Azure storage does not support nonrecursive deletion of folders.");
            }

            let parsedUri = parseUri(uri, this._fileShareString);

            let fileFound: EntryTreeItem = await this.lookup(uri, context);
            await vscode.window.withProgress({ location: vscode.ProgressLocation.Notification }, async (progress) => {
                if (fileFound instanceof FileTreeItem) {
                    progress.report({ message: `Deleting file ${parsedUri.filePath}` });
                    await deleteFile(fileFound.directoryPath, fileFound.file.name, fileFound.share.name, fileFound.root);
                } else if (fileFound instanceof DirectoryTreeItem) {
                    progress.report({ message: `Deleting directory ${parsedUri.filePath}` });
                    await deleteDirectoryAndContents(parsedUri.filePath, fileFound.share.name, fileFound.root);
                } else {
                    throw new RangeError(`Unexpected entry ${fileFound.constructor.name}.`);
                }
            });
        });
    }

    async rename(_oldUri: vscode.Uri, _newUri: vscode.Uri, _options: { overwrite: boolean; }): Promise<void> {
        return await callWithTelemetryAndErrorHandling('fs.rename', async () => {
            throw new Error('Renaming/moving folders or files not supported.');
        });
    }

    private async lookupAsDirectory(uri: vscode.Uri, context: IActionContext): Promise<DirectoryTreeItem | FileShareTreeItem> {
        let entry = await this.lookup(uri, context);
        if (entry instanceof DirectoryTreeItem || entry instanceof FileShareTreeItem) {
            return entry;
        }
        throw new RangeError(`Unexpected entry ${entry.constructor.name}.`);
    }

    private async lookup(uri: vscode.Uri, context: IActionContext): Promise<EntryTreeItem> {
        let parsedUri = parseUri(uri, this._fileShareString);

<<<<<<< HEAD
        if (this._configUri.includes(parsedUri.filePath) || this._configRootNames.includes(parsedUri.rootName)) {
            context.errorHandling.suppressDisplay = true;
        }

        let entry: FileShareTreeItem | DirectoryTreeItem | FileTreeItem = await this.getRoot(context, uri);
=======
        let entry: EntryTreeItem = await this.getRoot(uri, context);
>>>>>>> 51b1fe49
        if (parsedUri.filePath === '') {
            return entry;
        }

        let parentPath = '';
        let parts = parsedUri.filePath.split('/');
        for (let part of parts) {
            if (entry instanceof FileTreeItem) {
                throw getFileSystemError(uri, context, vscode.FileSystemError.FileNotFound);
            }

<<<<<<< HEAD
            let temp: AzExtTreeItem[] = await entry.getCachedChildren(context);
            let childFound: AzExtTreeItem | undefined = temp.find(element => element.label === part);

            if (!childFound) {
                throw vscode.FileSystemError.FileNotFound(uri);
            }

            if (childFound instanceof DirectoryTreeItem) {
                let dirResult: azureStorage.FileService.DirectoryResult = { name: parsedUri.baseName, etag: "", lastModified: "" };
                entry = new DirectoryTreeItem(entry, parentPath, dirResult, <azureStorage.FileService.ShareResult>entry.share);
            } else if (childFound instanceof FileTreeItem) {
                let fileResult: azureStorage.FileService.FileResult = { share: parsedUri.rootName, directory: parsedUri.parentDirPath, name: parsedUri.baseName, etag: "", lastModified: "", acceptRanges: "", contentRange: "", contentLength: "" };
                entry = new FileTreeItem(entry, fileResult, parentPath, <azureStorage.FileService.ShareResult>entry.share);
=======
            let directoryResultChild = entries.directories.find(element => element.name === part);
            if (!!directoryResultChild) {
                entry = new DirectoryTreeItem(entry, parentPath, directoryResultChild, <azureStorage.FileService.ShareResult>entry.share);
                parentPath = path.posix.join(parentPath, part);
            } else {
                let fileResultChild = entries.files.find(element => element.name === part);
                if (!!fileResultChild) {
                    entry = new FileTreeItem(entry, fileResultChild, parentPath, <azureStorage.FileService.ShareResult>entry.share);
                } else {
                    throw getFileSystemError(uri, context, vscode.FileSystemError.FileNotFound);
                }
>>>>>>> 51b1fe49
            }

            // Intentionally passing undefined for token - only supports listing first batch of files for now
            // tslint:disable-next-line: no-non-null-assertion
            // let listFilesAndDirectoriesResult: azureStorage.FileService.ListFilesAndDirectoriesResult = await entry.listFiles(<azureStorage.common.ContinuationToken>undefined!);
            // let entries = listFilesAndDirectoriesResult.entries;

            // let directoryResultChild = entries.directories.find(element => element.name === part);
            // if (!!directoryResultChild) {
            //     entry = new DirectoryTreeItem(entry, parentPath, directoryResultChild, <azureStorage.FileService.ShareResult>entry.share);
            //     parentPath = path.posix.join(parentPath, part);
            // } else {
            //     let fileResultChild = entries.files.find(element => element.name === part);
            //     if (!!fileResultChild) {
            //         entry = new FileTreeItem(entry, fileResultChild, parentPath, <azureStorage.FileService.ShareResult>entry.share);
            //     } else {
            //         throw vscode.FileSystemError.FileNotFound(uri);
            //     }
            // }
        }

        return entry;
    }

    private async getRoot(uri: vscode.Uri, context: IActionContext): Promise<FileShareTreeItem> {
        let root = await findRoot(uri, this._fileShareString, context);
        if (root instanceof FileShareTreeItem) {
            return root;
        } else {
            throw new RangeError(`Unexpected entry ${root.constructor.name}.`);
        }
    }
}<|MERGE_RESOLUTION|>--- conflicted
+++ resolved
@@ -6,12 +6,8 @@
 import * as azureStorage from "azure-storage";
 import * as path from 'path';
 import * as vscode from 'vscode';
-<<<<<<< HEAD
-import { AzExtTreeItem, callWithTelemetryAndErrorHandling, IActionContext } from "vscode-azureextensionui";
+import { AzExtTreeItem, callWithTelemetryAndErrorHandling, IActionContext, parseError } from "vscode-azureextensionui";
 import { ext } from "../../extensionVariables";
-=======
-import { callWithTelemetryAndErrorHandling, IActionContext, parseError } from "vscode-azureextensionui";
->>>>>>> 51b1fe49
 import { findRoot } from "../findRoot";
 import { getFileSystemError } from "../getFileSystemError";
 import { parseUri } from "../parseUri";
@@ -30,33 +26,21 @@
     private _emitter: vscode.EventEmitter<vscode.FileChangeEvent[]> = new vscode.EventEmitter<vscode.FileChangeEvent[]>();
     readonly onDidChangeFile: vscode.Event<vscode.FileChangeEvent[]> = this._emitter.event;
 
-<<<<<<< HEAD
-    // To detect uris that vscode automatically calls so that we do not throw unnecessary errors
-    private _configUri: string[] = ['pom.xml', 'node_modules', '.vscode', '.vscode/settings.json', '.vscode/tasks.json', '.vscode/launch.json', '.git/config'];
-    private _configRootNames: string[] = ['pom.xml', 'node_modules', '.git', '.vscode'];
-
     private _fileStatCache: Set<string> = new Set<string>();
 
-=======
->>>>>>> 51b1fe49
     watch(_uri: vscode.Uri, _options: { recursive: boolean; excludes: string[]; }): vscode.Disposable {
         throw new Error("Method not implemented.");
     }
 
     async stat(uri: vscode.Uri): Promise<vscode.FileStat> {
-<<<<<<< HEAD
-        return <vscode.FileStat>await callWithTelemetryAndErrorHandling('fs.stat', async (context) => {
+        return await callWithTelemetryAndErrorHandling('fs.stat', async (context) => {
             if (this._fileStatCache.has(path.posix.join(uri.path, "1"))) {
                 return { type: vscode.FileType.File, ctime: 0, mtime: 0, size: 0 };
             } else if (this._fileStatCache.has(path.posix.join(uri.path, "2"))) {
                 return { type: vscode.FileType.Directory, ctime: 0, mtime: 0, size: 0 };
             }
 
-            let treeItem: EntryTreeItem = await this.lookup(context, uri);
-=======
-        return await callWithTelemetryAndErrorHandling('fs.stat', async (context) => {
             let treeItem: EntryTreeItem = await this.lookup(uri, context);
->>>>>>> 51b1fe49
 
             if (treeItem instanceof DirectoryTreeItem || treeItem instanceof FileShareTreeItem) {
                 // creation and modification times as well as size of tree item are intentionally set to 0 for now
@@ -69,17 +53,9 @@
         }) || { type: vscode.FileType.Unknown, ctime: 0, mtime: 0, size: 0 };
     }
 
-<<<<<<< HEAD
     async readDirectory2(uri: vscode.Uri): Promise<[string, vscode.FileType][]> {
-        return <[string, vscode.FileType][]>await callWithTelemetryAndErrorHandling('fs.readDirectory', async (context) => {
-            context.errorHandling.rethrow = true;
-
-            let entry: DirectoryTreeItem | FileShareTreeItem = await this.lookupAsDirectory(context, uri);
-=======
-    async readDirectory(uri: vscode.Uri): Promise<[string, vscode.FileType][]> {
         return await callWithTelemetryAndErrorHandling('fs.readDirectory', async (context) => {
             let entry: DirectoryTreeItem | FileShareTreeItem = await this.lookupAsDirectory(uri, context);
->>>>>>> 51b1fe49
 
             // Intentionally passing undefined for token - only supports listing first batch of files for now
             // tslint:disable-next-line:no-non-null-assertion // currentToken argument typed incorrectly in SDK
@@ -111,7 +87,7 @@
 
     async readDirectory(uri: vscode.Uri): Promise<[string, vscode.FileType][]> {
         return <[string, vscode.FileType][]>await callWithTelemetryAndErrorHandling('fs.readDirectory', async (context) => {
-            let entry: DirectoryTreeItem | FileShareTreeItem = await this.lookupAsDirectory(context, uri);
+            let entry: DirectoryTreeItem | FileShareTreeItem = await this.lookupAsDirectory(uri, context);
 
             await entry.loadMoreChildrenImpl(false);
             let children: AzExtTreeItem[] = await entry.getCachedChildren(context);
@@ -179,18 +155,12 @@
             context.errorHandling.rethrow = true;
             context.errorHandling.suppressDisplay = true;
 
-<<<<<<< HEAD
+            let parsedUri = parseUri(uri, this._fileShareString);
+
             if (parsedUri.baseName === 'Load More...') {
                 await this.loadMore(uri, context);
                 return Buffer.from(''); // to do: fix so that it doesn't show an empty file for Load More...
             }
-
-            if (this._configUri.includes(parsedUri.filePath) || this._configRootNames.includes(parsedUri.rootName)) {
-                context.errorHandling.suppressDisplay = true;
-            }
-=======
-            let parsedUri = parseUri(uri, this._fileShareString);
->>>>>>> 51b1fe49
 
             let treeItem: FileShareTreeItem = await this.getRoot(uri, context);
             let fileService = treeItem.root.createFileService();
@@ -321,15 +291,7 @@
     private async lookup(uri: vscode.Uri, context: IActionContext): Promise<EntryTreeItem> {
         let parsedUri = parseUri(uri, this._fileShareString);
 
-<<<<<<< HEAD
-        if (this._configUri.includes(parsedUri.filePath) || this._configRootNames.includes(parsedUri.rootName)) {
-            context.errorHandling.suppressDisplay = true;
-        }
-
-        let entry: FileShareTreeItem | DirectoryTreeItem | FileTreeItem = await this.getRoot(context, uri);
-=======
         let entry: EntryTreeItem = await this.getRoot(uri, context);
->>>>>>> 51b1fe49
         if (parsedUri.filePath === '') {
             return entry;
         }
@@ -341,7 +303,6 @@
                 throw getFileSystemError(uri, context, vscode.FileSystemError.FileNotFound);
             }
 
-<<<<<<< HEAD
             let temp: AzExtTreeItem[] = await entry.getCachedChildren(context);
             let childFound: AzExtTreeItem | undefined = temp.find(element => element.label === part);
 
@@ -355,19 +316,6 @@
             } else if (childFound instanceof FileTreeItem) {
                 let fileResult: azureStorage.FileService.FileResult = { share: parsedUri.rootName, directory: parsedUri.parentDirPath, name: parsedUri.baseName, etag: "", lastModified: "", acceptRanges: "", contentRange: "", contentLength: "" };
                 entry = new FileTreeItem(entry, fileResult, parentPath, <azureStorage.FileService.ShareResult>entry.share);
-=======
-            let directoryResultChild = entries.directories.find(element => element.name === part);
-            if (!!directoryResultChild) {
-                entry = new DirectoryTreeItem(entry, parentPath, directoryResultChild, <azureStorage.FileService.ShareResult>entry.share);
-                parentPath = path.posix.join(parentPath, part);
-            } else {
-                let fileResultChild = entries.files.find(element => element.name === part);
-                if (!!fileResultChild) {
-                    entry = new FileTreeItem(entry, fileResultChild, parentPath, <azureStorage.FileService.ShareResult>entry.share);
-                } else {
-                    throw getFileSystemError(uri, context, vscode.FileSystemError.FileNotFound);
-                }
->>>>>>> 51b1fe49
             }
 
             // Intentionally passing undefined for token - only supports listing first batch of files for now
