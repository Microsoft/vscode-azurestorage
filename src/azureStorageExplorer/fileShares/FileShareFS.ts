/*---------------------------------------------------------------------------------------------
 *  Copyright (c) Microsoft Corporation. All rights reserved.
 *  Licensed under the MIT License. See License.txt in the project root for license information.
 *--------------------------------------------------------------------------------------------*/

import * as azureStorage from "azure-storage";
import * as path from 'path';
import * as vscode from 'vscode';
<<<<<<< HEAD
import { callWithTelemetryAndErrorHandling, ICreateChildImplContext } from "vscode-azureextensionui";
=======
import { callWithTelemetryAndErrorHandling } from "vscode-azureextensionui";
>>>>>>> d1c23244
import { ext } from '../../extensionVariables';
import { DirectoryTreeItem } from './directoryNode';
import { askAndCreateChildDirectory } from "./directoryUtils";
import { FileTreeItem } from "./fileNode";
import { FileShareGroupTreeItem } from './fileShareGroupNode';
import { FileShareTreeItem } from "./fileShareNode";
import { createFile } from "./fileUtils";

export type EntryTreeItem = FileShareGroupTreeItem | FileShareTreeItem | FileTreeItem | DirectoryTreeItem;

export class ICreateChildContextImpl implements ICreateChildImplContext {
    showCreatingTreeItem(label: string): void {
        console.log(label);
    } telemetry: import("vscode-azureextensionui").ITelemetryContext;
    errorHandling: import("vscode-azureextensionui").IErrorHandlingContext;
}

class FileStatImpl implements vscode.FileStat {
    // tslint:disable-next-line: no-reserved-keywords
    type: vscode.FileType;
    ctime: number;
    mtime: number;
    size: number;

    constructor(
        // tslint:disable-next-line: no-reserved-keywords
        type: vscode.FileType,
        ctime: number,
        mtime: number,
        size: number
    ) {
        this.type = type;
        this.ctime = ctime;
        this.mtime = mtime;
        this.size = size;
    }
}

export class FileShareFS implements vscode.FileSystemProvider {

<<<<<<< HEAD
    private rootMap: Map<string, FileShareTreeItem> = new Map<string, FileShareTreeItem>();
=======
    private _rootMap: Map<string, FileShareTreeItem> = new Map<string, FileShareTreeItem>();
>>>>>>> d1c23244

    // tslint:disable-next-line: typedef
    private _emitter = new vscode.EventEmitter<vscode.FileChangeEvent[]>();
    readonly onDidChangeFile: vscode.Event<vscode.FileChangeEvent[]> = this._emitter.event;

    watch(_uri: vscode.Uri, _options: { recursive: boolean; excludes: string[]; }): vscode.Disposable {
        throw new Error("Method not implemented.");
    }

    async stat(uri: vscode.Uri): Promise<vscode.FileStat | Thenable<vscode.FileStat>> {
        let treeItem: EntryTreeItem = await this.lookup(uri);

        if (treeItem instanceof FileTreeItem) {
            // creation and modification times as well as size of tree item are intentionally set to 0 for now
            return new FileStatImpl(vscode.FileType.File, 0, 0, 0);
        } else if (treeItem instanceof DirectoryTreeItem || treeItem instanceof FileShareTreeItem) {
            // creation and modification times as well as size of tree item are intentionally set to 0 for now
            return new FileStatImpl(vscode.FileType.Directory, 0, 0, 0);
        }

        throw vscode.FileSystemError.FileNotFound(uri);
    }

    async readDirectory(uri: vscode.Uri): Promise<[string, vscode.FileType][]> {
        let entry: DirectoryTreeItem | FileShareTreeItem = await this.lookupAsDirectory(uri);

        // Intentionally passing undefined for token - only supports listing first batch of files for now
        // tslint:disable-next-line:no-non-null-assertion // currentToken argument typed incorrectly in SDK
        let listFilesandDirectoryResult = await entry.listFiles(<azureStorage.common.ContinuationToken>undefined!);
        let entries = listFilesandDirectoryResult.entries;

        let result: [string, vscode.FileType][] = [];
        for (const directory of entries.directories) {
            result.push([directory.name, vscode.FileType.Directory]);
        }
        for (const file of entries.files) {
            result.push([file.name, vscode.FileType.File]);
        }

        return result;
    }

    async createDirectory(uri: vscode.Uri): Promise<void> {
        await callWithTelemetryAndErrorHandling('fs.createDirectory', async (context: ICreateChildContextImpl) => {
            let dirUri = vscode.Uri.file(path.dirname(uri.path));
            let dirTreeItem: FileShareTreeItem | DirectoryTreeItem = await this.lookupAsDirectory(dirUri);

            if (dirTreeItem instanceof FileShareTreeItem) {
                await askAndCreateChildDirectory(dirTreeItem, '', dirTreeItem.share, context);
            } else {
                let fullPath: string = path.posix.join(dirTreeItem.parentPath, dirTreeItem.directory.name);
                await askAndCreateChildDirectory(dirTreeItem, fullPath, dirTreeItem.share, context);
            }
        });
    }

    async readFile(uri: vscode.Uri): Promise<Uint8Array> {
        let treeItem: FileTreeItem = await this.lookupAsFile(uri);

        let fileService = treeItem.root.createFileService();

        const result = await new Promise<string | undefined>((resolve, reject) => {
            fileService.getFileToText(treeItem.share.name, treeItem.directoryPath, treeItem.file.name, (error?: Error, text?: string) => {
                if (!!error) {
                    reject(error);
                } else {
                    resolve(text);
                }
            });
        });

        // tslint:disable-next-line: strict-boolean-expressions
        return Buffer.from(result || '');
    }

    async writeFile(uri: vscode.Uri, content: Uint8Array, options: { create: boolean; overwrite: boolean; }): Promise<void> {
        if (!options.create && !options.overwrite) {
            throw vscode.FileSystemError.NoPermissions(uri);
        }

        let dirUri = vscode.Uri.file(path.dirname(uri.path));
        let dirTreeItem: FileShareTreeItem | DirectoryTreeItem = await this.lookupAsDirectory(dirUri);

<<<<<<< HEAD
        // tslint:disable-next-line: restrict-plus-operands
        const parentPath: string = dirTreeItem instanceof DirectoryTreeItem ? dirTreeItem.parentPath + dirTreeItem.directory.name : '';
=======
        const parentPath: string = dirTreeItem instanceof DirectoryTreeItem ? path.join(dirTreeItem.parentPath, dirTreeItem.directory.name) : '';
>>>>>>> d1c23244

        let fileResultChild = await new Promise<azureStorage.FileService.FileResult>((resolve, reject) => {
            const fileService = dirTreeItem.root.createFileService();
            fileService.doesFileExist(dirTreeItem.share.name, parentPath, path.basename(uri.path), (error?: Error, result?: azureStorage.FileService.FileResult) => {
                if (!!error) {
                    reject(error);
                } else {
                    resolve(result);
                }
            });
        });

<<<<<<< HEAD
        // tslint:disable: strict-boolean-expressions
        if (!fileResultChild && !options.create) {
            throw vscode.FileSystemError.FileNotFound(uri);
        }
        if (!!fileResultChild && options.create && !options.overwrite) {
            throw vscode.FileSystemError.FileExists(uri);
        }

        if (!fileResultChild) {
=======
        if (!fileResultChild.exists && !options.create) {
            throw vscode.FileSystemError.FileNotFound(uri);
        }

        if (fileResultChild.exists && !options.overwrite) {
            throw vscode.FileSystemError.FileExists(uri);
        }

        if (!fileResultChild.exists && options.create) {
>>>>>>> d1c23244
            const fileName: string = path.basename(uri.path);
            fileResultChild = await createFile(parentPath, fileName, dirTreeItem.share, dirTreeItem.root);
        }

<<<<<<< HEAD
        let fileTreeItem: FileTreeItem = new FileTreeItem(dirTreeItem, fileResultChild, parentPath, <azureStorage.FileService.ShareResult>dirTreeItem.share);

        if (!options.overwrite) { return; }

        await this.updateFileContent(fileTreeItem, content);
    }

    private async updateFileContent(fileTreeItem: FileTreeItem, content: Uint8Array): Promise<void> {
        // tslint:disable-next-line: no-void-expression
        return await new Promise<void>((resolve, reject) => {
=======
        if (options.overwrite) {
            let fileTreeItem: FileTreeItem = new FileTreeItem(dirTreeItem, fileResultChild, parentPath, <azureStorage.FileService.ShareResult>dirTreeItem.share);
            await this.updateFileContent(fileTreeItem, content);
        }
    }

    private async updateFileContent(fileTreeItem: FileTreeItem, content: Uint8Array): Promise<void> {
        await new Promise<void>((resolve, reject) => {
>>>>>>> d1c23244
            const fileService = fileTreeItem.root.createFileService();
            fileService.createFileFromText(fileTreeItem.share.name, fileTreeItem.directoryPath, fileTreeItem.file.name, content.toString(), (error?: Error) => {
                if (!!error) {
                    reject(error);
                } else {
                    resolve();
                }
            });
        });
    }

    // tslint:disable-next-line: no-reserved-keywords
    async delete(uri: vscode.Uri, options: { recursive: boolean; }): Promise<void> {
        await callWithTelemetryAndErrorHandling('fs.delete', async (context) => {
            context.errorHandling.rethrow = true;

            if (!options.recursive) {
                throw new Error("Azure storage does not support nonrecursive deletion of folders.");
            }

<<<<<<< HEAD
            let fileFound: EntryTreeItem | undefined = await this.lookup(uri);

            if (fileFound === undefined) {
                throw vscode.FileSystemError.FileNotFound(uri);
            }
=======
            let fileFound: EntryTreeItem = await this.lookup(uri);
>>>>>>> d1c23244

            if (fileFound instanceof FileTreeItem || fileFound instanceof DirectoryTreeItem) {
                await fileFound.deleteTreeItem(context);
            } else {
                throw new RangeError("Tried to delete a FileShare or the folder of FileShares.");
            }
        });
    }

    rename(_oldUri: vscode.Uri, _newUri: vscode.Uri, _options: { overwrite: boolean; }): void {
        throw new Error("Method not implemented.");
    }

    private async lookupAsFile(uri: vscode.Uri): Promise<FileTreeItem> {
        let entry = await this.lookup(uri);
        if (entry instanceof FileTreeItem) {
            return entry;
        }
        throw vscode.FileSystemError.FileNotFound(uri);
    }

    private async lookupAsDirectory(uri: vscode.Uri): Promise<DirectoryTreeItem | FileShareTreeItem> {
        let entry = await this.lookup(uri);
        if (entry instanceof DirectoryTreeItem || entry instanceof FileShareTreeItem) {

            return entry;
        }

        throw vscode.FileSystemError.FileNotADirectory(uri);
    }

    private async lookup(uri: vscode.Uri): Promise<EntryTreeItem> {
        return <EntryTreeItem>await callWithTelemetryAndErrorHandling('fs.lookup', async (context) => {
            context.errorHandling.rethrow = true;
            context.errorHandling.suppressDisplay = true;

<<<<<<< HEAD
            let parentPath = '/';

            let fileShareString = 'File Shares';
            let endOfRootPathIndx = uri.path.indexOf(fileShareString) + fileShareString.length;
            let parts = uri.path.substring(endOfRootPathIndx).split('/').slice(1);

            if (!this.rootMap.get(parts[0])) {
                await this.findRoot(uri);
            }

            let entry: EntryTreeItem;
            let root = this.rootMap.get(parts[0]);

            if (root === undefined) {
                throw new RangeError('Could not find File Share.');
            } else {
                entry = root;
            }
=======
            const fileShareString = 'File Shares';
            const endOfRootPathIndx = uri.path.indexOf(fileShareString) + fileShareString.length;
            let parts = uri.path.substring(endOfRootPathIndx).split('/').slice(1);

            const foundRoot = this._rootMap.get(parts[0]);
            const root = !!foundRoot ? foundRoot : await this.findRoot(uri);
            let entry: EntryTreeItem | undefined = !root ? undefined : root;

            if (!entry) {
                throw new RangeError('Could not find File Share.');
            }

            let parentPath = '';
>>>>>>> d1c23244

            for (let part of parts.slice(1)) {
                if (entry instanceof FileShareTreeItem || entry instanceof DirectoryTreeItem) {
                    // Intentionally passing undefined for token - only supports listing first batch of files for now
                    // tslint:disable-next-line:no-non-null-assertion // currentToken argument typed incorrectly in SDK
                    let listFilesAndDirectoriesResult: azureStorage.FileService.ListFilesAndDirectoriesResult = await entry.listFiles(<azureStorage.common.ContinuationToken>undefined!);

                    let entries = listFilesAndDirectoriesResult.entries;

                    let directoryResultChild = entries.directories.find(element => element.name === part);
                    if (directoryResultChild) {
                        entry = new DirectoryTreeItem(entry, parentPath, directoryResultChild, <azureStorage.FileService.ShareResult>entry.share);
<<<<<<< HEAD
                        // tslint:disable-next-line: prefer-template
                        parentPath = parentPath + part + '/';
=======
                        parentPath = path.join(parentPath, part);
>>>>>>> d1c23244
                    } else {
                        let fileResultChild = entries.files.find(element => element.name === part);
                        if (fileResultChild) {
                            entry = new FileTreeItem(entry, fileResultChild, parentPath, <azureStorage.FileService.ShareResult>entry.share);
                        } else {
                            throw vscode.FileSystemError.FileNotFound(uri);
                        }
                    }
                } else {
                    throw vscode.FileSystemError.FileNotFound(uri);
                }
            }

            return entry;
        });
    }

<<<<<<< HEAD
    private async findRoot(uri: vscode.Uri): Promise<void> {
        await callWithTelemetryAndErrorHandling('fs.findRoot', async (context) => {
            context.errorHandling.rethrow = true;
            context.errorHandling.suppressDisplay = true;

            let fileShareString = 'File Shares';
            let endOfFileShareIndx = uri.path.indexOf(fileShareString) + fileShareString.length + 1;
            let endOfFileShareName = uri.path.indexOf('/', endOfFileShareIndx);
=======
    private async findRoot(uri: vscode.Uri): Promise<FileShareTreeItem | null> {
        return <FileShareTreeItem>await callWithTelemetryAndErrorHandling('fs.findRoot', async (context) => {
            context.errorHandling.rethrow = true;
            context.errorHandling.suppressDisplay = true;

            const fileShareString = 'File Shares';
            const endOfFileShareIndx = uri.path.indexOf(fileShareString) + fileShareString.length + 1;
            const endOfFileShareName = uri.path.indexOf('/', endOfFileShareIndx);
>>>>>>> d1c23244
            let rootPath: string;

            if (endOfFileShareName === -1) {
                rootPath = uri.path;
            } else {
                rootPath = uri.path.substring(0, endOfFileShareName);
            }

<<<<<<< HEAD
            let rootFound = await ext.tree.findTreeItem(rootPath, context);

            let fileShareName = uri.path.substring(endOfFileShareIndx, endOfFileShareName);

            if (rootFound && rootFound instanceof FileShareTreeItem) {
                this.rootMap.set(fileShareName, <FileShareTreeItem>rootFound);
=======
            const rootFound = await ext.tree.findTreeItem(rootPath, context);

            if (rootFound instanceof FileShareTreeItem) {
                const fileShareName = uri.path.substring(endOfFileShareIndx, endOfFileShareName);
                this._rootMap.set(fileShareName, <FileShareTreeItem>rootFound);
                return <FileShareTreeItem>rootFound;
>>>>>>> d1c23244
            } else {
                throw vscode.FileSystemError.FileNotFound(uri);
            }
        });
    }
}<|MERGE_RESOLUTION|>--- conflicted
+++ resolved
@@ -6,11 +6,7 @@
 import * as azureStorage from "azure-storage";
 import * as path from 'path';
 import * as vscode from 'vscode';
-<<<<<<< HEAD
 import { callWithTelemetryAndErrorHandling, ICreateChildImplContext } from "vscode-azureextensionui";
-=======
-import { callWithTelemetryAndErrorHandling } from "vscode-azureextensionui";
->>>>>>> d1c23244
 import { ext } from '../../extensionVariables';
 import { DirectoryTreeItem } from './directoryNode';
 import { askAndCreateChildDirectory } from "./directoryUtils";
@@ -51,11 +47,7 @@
 
 export class FileShareFS implements vscode.FileSystemProvider {
 
-<<<<<<< HEAD
-    private rootMap: Map<string, FileShareTreeItem> = new Map<string, FileShareTreeItem>();
-=======
     private _rootMap: Map<string, FileShareTreeItem> = new Map<string, FileShareTreeItem>();
->>>>>>> d1c23244
 
     // tslint:disable-next-line: typedef
     private _emitter = new vscode.EventEmitter<vscode.FileChangeEvent[]>();
@@ -139,12 +131,7 @@
         let dirUri = vscode.Uri.file(path.dirname(uri.path));
         let dirTreeItem: FileShareTreeItem | DirectoryTreeItem = await this.lookupAsDirectory(dirUri);
 
-<<<<<<< HEAD
-        // tslint:disable-next-line: restrict-plus-operands
-        const parentPath: string = dirTreeItem instanceof DirectoryTreeItem ? dirTreeItem.parentPath + dirTreeItem.directory.name : '';
-=======
         const parentPath: string = dirTreeItem instanceof DirectoryTreeItem ? path.join(dirTreeItem.parentPath, dirTreeItem.directory.name) : '';
->>>>>>> d1c23244
 
         let fileResultChild = await new Promise<azureStorage.FileService.FileResult>((resolve, reject) => {
             const fileService = dirTreeItem.root.createFileService();
@@ -157,17 +144,6 @@
             });
         });
 
-<<<<<<< HEAD
-        // tslint:disable: strict-boolean-expressions
-        if (!fileResultChild && !options.create) {
-            throw vscode.FileSystemError.FileNotFound(uri);
-        }
-        if (!!fileResultChild && options.create && !options.overwrite) {
-            throw vscode.FileSystemError.FileExists(uri);
-        }
-
-        if (!fileResultChild) {
-=======
         if (!fileResultChild.exists && !options.create) {
             throw vscode.FileSystemError.FileNotFound(uri);
         }
@@ -177,23 +153,10 @@
         }
 
         if (!fileResultChild.exists && options.create) {
->>>>>>> d1c23244
             const fileName: string = path.basename(uri.path);
             fileResultChild = await createFile(parentPath, fileName, dirTreeItem.share, dirTreeItem.root);
         }
 
-<<<<<<< HEAD
-        let fileTreeItem: FileTreeItem = new FileTreeItem(dirTreeItem, fileResultChild, parentPath, <azureStorage.FileService.ShareResult>dirTreeItem.share);
-
-        if (!options.overwrite) { return; }
-
-        await this.updateFileContent(fileTreeItem, content);
-    }
-
-    private async updateFileContent(fileTreeItem: FileTreeItem, content: Uint8Array): Promise<void> {
-        // tslint:disable-next-line: no-void-expression
-        return await new Promise<void>((resolve, reject) => {
-=======
         if (options.overwrite) {
             let fileTreeItem: FileTreeItem = new FileTreeItem(dirTreeItem, fileResultChild, parentPath, <azureStorage.FileService.ShareResult>dirTreeItem.share);
             await this.updateFileContent(fileTreeItem, content);
@@ -202,7 +165,6 @@
 
     private async updateFileContent(fileTreeItem: FileTreeItem, content: Uint8Array): Promise<void> {
         await new Promise<void>((resolve, reject) => {
->>>>>>> d1c23244
             const fileService = fileTreeItem.root.createFileService();
             fileService.createFileFromText(fileTreeItem.share.name, fileTreeItem.directoryPath, fileTreeItem.file.name, content.toString(), (error?: Error) => {
                 if (!!error) {
@@ -223,15 +185,7 @@
                 throw new Error("Azure storage does not support nonrecursive deletion of folders.");
             }
 
-<<<<<<< HEAD
-            let fileFound: EntryTreeItem | undefined = await this.lookup(uri);
-
-            if (fileFound === undefined) {
-                throw vscode.FileSystemError.FileNotFound(uri);
-            }
-=======
             let fileFound: EntryTreeItem = await this.lookup(uri);
->>>>>>> d1c23244
 
             if (fileFound instanceof FileTreeItem || fileFound instanceof DirectoryTreeItem) {
                 await fileFound.deleteTreeItem(context);
@@ -268,26 +222,6 @@
             context.errorHandling.rethrow = true;
             context.errorHandling.suppressDisplay = true;
 
-<<<<<<< HEAD
-            let parentPath = '/';
-
-            let fileShareString = 'File Shares';
-            let endOfRootPathIndx = uri.path.indexOf(fileShareString) + fileShareString.length;
-            let parts = uri.path.substring(endOfRootPathIndx).split('/').slice(1);
-
-            if (!this.rootMap.get(parts[0])) {
-                await this.findRoot(uri);
-            }
-
-            let entry: EntryTreeItem;
-            let root = this.rootMap.get(parts[0]);
-
-            if (root === undefined) {
-                throw new RangeError('Could not find File Share.');
-            } else {
-                entry = root;
-            }
-=======
             const fileShareString = 'File Shares';
             const endOfRootPathIndx = uri.path.indexOf(fileShareString) + fileShareString.length;
             let parts = uri.path.substring(endOfRootPathIndx).split('/').slice(1);
@@ -301,7 +235,6 @@
             }
 
             let parentPath = '';
->>>>>>> d1c23244
 
             for (let part of parts.slice(1)) {
                 if (entry instanceof FileShareTreeItem || entry instanceof DirectoryTreeItem) {
@@ -314,12 +247,7 @@
                     let directoryResultChild = entries.directories.find(element => element.name === part);
                     if (directoryResultChild) {
                         entry = new DirectoryTreeItem(entry, parentPath, directoryResultChild, <azureStorage.FileService.ShareResult>entry.share);
-<<<<<<< HEAD
-                        // tslint:disable-next-line: prefer-template
-                        parentPath = parentPath + part + '/';
-=======
                         parentPath = path.join(parentPath, part);
->>>>>>> d1c23244
                     } else {
                         let fileResultChild = entries.files.find(element => element.name === part);
                         if (fileResultChild) {
@@ -337,16 +265,6 @@
         });
     }
 
-<<<<<<< HEAD
-    private async findRoot(uri: vscode.Uri): Promise<void> {
-        await callWithTelemetryAndErrorHandling('fs.findRoot', async (context) => {
-            context.errorHandling.rethrow = true;
-            context.errorHandling.suppressDisplay = true;
-
-            let fileShareString = 'File Shares';
-            let endOfFileShareIndx = uri.path.indexOf(fileShareString) + fileShareString.length + 1;
-            let endOfFileShareName = uri.path.indexOf('/', endOfFileShareIndx);
-=======
     private async findRoot(uri: vscode.Uri): Promise<FileShareTreeItem | null> {
         return <FileShareTreeItem>await callWithTelemetryAndErrorHandling('fs.findRoot', async (context) => {
             context.errorHandling.rethrow = true;
@@ -355,7 +273,6 @@
             const fileShareString = 'File Shares';
             const endOfFileShareIndx = uri.path.indexOf(fileShareString) + fileShareString.length + 1;
             const endOfFileShareName = uri.path.indexOf('/', endOfFileShareIndx);
->>>>>>> d1c23244
             let rootPath: string;
 
             if (endOfFileShareName === -1) {
@@ -364,21 +281,12 @@
                 rootPath = uri.path.substring(0, endOfFileShareName);
             }
 
-<<<<<<< HEAD
-            let rootFound = await ext.tree.findTreeItem(rootPath, context);
-
-            let fileShareName = uri.path.substring(endOfFileShareIndx, endOfFileShareName);
-
-            if (rootFound && rootFound instanceof FileShareTreeItem) {
-                this.rootMap.set(fileShareName, <FileShareTreeItem>rootFound);
-=======
             const rootFound = await ext.tree.findTreeItem(rootPath, context);
 
             if (rootFound instanceof FileShareTreeItem) {
                 const fileShareName = uri.path.substring(endOfFileShareIndx, endOfFileShareName);
                 this._rootMap.set(fileShareName, <FileShareTreeItem>rootFound);
                 return <FileShareTreeItem>rootFound;
->>>>>>> d1c23244
             } else {
                 throw vscode.FileSystemError.FileNotFound(uri);
             }
