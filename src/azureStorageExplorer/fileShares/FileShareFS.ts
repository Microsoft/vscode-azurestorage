--- conflicted
+++ resolved
@@ -34,15 +34,9 @@
         throw new Error("Method not implemented.");
     }
 
-<<<<<<< HEAD
     async stat(uri: vscode.Uri): Promise<vscode.FileStat | Thenable<vscode.FileStat>> {
         return <vscode.FileStat>await callWithTelemetryAndErrorHandling('fs.stat', async (context) => {
             let treeItem: EntryTreeItem | undefined = await this.lookup(uri, context);
-=======
-    async stat(uri: vscode.Uri): Promise<vscode.FileStat> {
-        return <vscode.FileStat>await callWithTelemetryAndErrorHandling('fs.stat', async (context) => {
-            let treeItem: EntryTreeItem = await this.lookup(context, uri);
->>>>>>> c2a7d9a0
 
             if (treeItem instanceof DirectoryTreeItem || treeItem instanceof FileShareTreeItem) {
                 // creation and modification times as well as size of tree item are intentionally set to 0 for now
@@ -52,27 +46,15 @@
                 return { type: vscode.FileType.File, ctime: 0, mtime: 0, size: 0 };
             } else if (treeItem instanceof FileShareGroupTreeItem) {
                 throw new Error('Cannot view multiple File Shares at once.');
-<<<<<<< HEAD
-            } else {
-                throw this.getFileNotFoundError(uri, context);
-            }
-=======
-            }
-
-            throw vscode.FileSystemError.FileNotFound(uri);
->>>>>>> c2a7d9a0
+            } else {
+                throw this.getFileNotFoundError(uri, context);
+            }
         });
     }
 
     async readDirectory(uri: vscode.Uri): Promise<[string, vscode.FileType][]> {
         return <[string, vscode.FileType][]>await callWithTelemetryAndErrorHandling('fs.readDirectory', async (context) => {
-<<<<<<< HEAD
             let entry: DirectoryTreeItem | FileShareTreeItem = await this.lookupAsDirectory(uri, context);
-=======
-            context.errorHandling.rethrow = true;
-
-            let entry: DirectoryTreeItem | FileShareTreeItem = await this.lookupAsDirectory(context, uri);
->>>>>>> c2a7d9a0
 
             // Intentionally passing undefined for token - only supports listing first batch of files for now
             // tslint:disable-next-line:no-non-null-assertion // currentToken argument typed incorrectly in SDK
@@ -107,9 +89,6 @@
 
     async readFile(uri: vscode.Uri): Promise<Uint8Array> {
         return <Uint8Array>await callWithTelemetryAndErrorHandling('fs.readFile', async (context) => {
-            context.errorHandling.rethrow = true;
-<<<<<<< HEAD
-
             let parsedUri = parseUri(uri, this._fileShareString);
 
             if (this._configUri.includes(parsedUri.filePath) || this._configRootNames.includes(parsedUri.rootName)) {
@@ -118,15 +97,6 @@
             }
 
             let treeItem: FileShareTreeItem = await this.getRoot(uri, context);
-=======
-            let parsedUri = parseUri(uri, this._fileShareString);
-
-            if (this._configUri.includes(parsedUri.filePath) || this._configRootNames.includes(parsedUri.rootName)) {
-                context.errorHandling.suppressDisplay = true;
-            }
-
-            let treeItem: FileShareTreeItem = await this.getRoot(context, uri);
->>>>>>> c2a7d9a0
             let fileService = treeItem.root.createFileService();
             const result = await new Promise<string | undefined>((resolve, reject) => {
                 fileService.getFileToText(treeItem.share.name, parsedUri.parentDirPath, parsedUri.baseName, (error?: Error, text?: string) => {
@@ -150,11 +120,7 @@
             }
 
             let parsedUri = parseUri(uri, this._fileShareString);
-<<<<<<< HEAD
             let root: FileShareTreeItem = await this.getRoot(uri, context);
-=======
-            let root: FileShareTreeItem = await this.getRoot(context, uri);
->>>>>>> c2a7d9a0
 
             const fileService = root.root.createFileService();
             let fileResultChild = await new Promise<azureStorage.FileService.FileResult>((resolve, reject) => {
@@ -195,20 +161,13 @@
             }
 
             let parsedUri = parseUri(uri, this._fileShareString);
-<<<<<<< HEAD
             let fileFound: EntryTreeItem | undefined = await this.lookup(uri, context);
-=======
-            let fileFound: EntryTreeItem = await this.lookup(context, uri);
->>>>>>> c2a7d9a0
             if (fileFound instanceof FileTreeItem) {
                 await deleteFile(fileFound.directoryPath, fileFound.file.name, fileFound.share.name, fileFound.root);
             } else if (fileFound instanceof DirectoryTreeItem) {
                 await deleteDirectoryAndContents(parsedUri.filePath, fileFound.share.name, fileFound.root);
-<<<<<<< HEAD
             } else if (fileFound instanceof FileShareGroupTreeItem || fileFound instanceof FileShareTreeItem) {
                 throw new RangeError("Cannot delete a FileShare or the folder of FileShares.");
-=======
->>>>>>> c2a7d9a0
             } else {
                 throw this.getFileNotFoundError(uri, context);
             }
@@ -216,52 +175,30 @@
     }
 
     async rename(_oldUri: vscode.Uri, _newUri: vscode.Uri, _options: { overwrite: boolean; }): Promise<void> {
-<<<<<<< HEAD
         return await callWithTelemetryAndErrorHandling('fs.rename', async () => {
-=======
-        return await callWithTelemetryAndErrorHandling('fs.rename', async (context) => {
-            context.errorHandling.rethrow = true;
->>>>>>> c2a7d9a0
             throw new Error('Renaming/moving folders or files not supported.');
         });
     }
 
-<<<<<<< HEAD
     private async lookupAsDirectory(uri: vscode.Uri, context: IActionContext): Promise<DirectoryTreeItem | FileShareTreeItem> {
         let entry = await this.lookup(uri, context);
-=======
-    private async lookupAsDirectory(context: IActionContext, uri: vscode.Uri): Promise<DirectoryTreeItem | FileShareTreeItem> {
-        let entry = await this.lookup(context, uri);
->>>>>>> c2a7d9a0
         if (entry instanceof DirectoryTreeItem || entry instanceof FileShareTreeItem) {
             return entry;
         }
         throw vscode.FileSystemError.FileNotADirectory(uri);
     }
 
-<<<<<<< HEAD
-    private async lookup(uri: vscode.Uri, context: IActionContext): Promise<EntryTreeItem | undefined> {
+    private async lookup(uri: vscode.Uri, context: IActionContext): Promise<EntryTreeItem> {
         context.errorHandling.rethrow = true;
         context.errorHandling.suppressDisplay = true;
-=======
-    private async lookup(context: IActionContext, uri: vscode.Uri): Promise<EntryTreeItem> {
-        context.errorHandling.rethrow = true;
->>>>>>> c2a7d9a0
 
         let parsedUri = parseUri(uri, this._fileShareString);
 
         if (this._configUri.includes(parsedUri.filePath) || this._configRootNames.includes(parsedUri.rootName)) {
             context.errorHandling.suppressDisplay = true;
-<<<<<<< HEAD
-            return undefined;
         }
 
         let entry: EntryTreeItem = await this.getRoot(uri, context);
-=======
-        }
-
-        let entry: EntryTreeItem = await this.getRoot(context, uri);
->>>>>>> c2a7d9a0
         if (parsedUri.filePath === '') {
             return entry;
         }
@@ -270,11 +207,7 @@
         let parts = parsedUri.filePath.split('/');
         for (let part of parts) {
             if (entry instanceof FileTreeItem) {
-<<<<<<< HEAD
-                throw this.getFileNotFoundError(uri, context);
-=======
-                throw vscode.FileSystemError.FileNotFound(uri);
->>>>>>> c2a7d9a0
+                throw this.getFileNotFoundError(uri, context);
             }
             // Intentionally passing undefined for token - only supports listing first batch of files for now
             // tslint:disable-next-line:no-non-null-assertion // currentToken argument typed incorrectly in SDK
@@ -290,11 +223,7 @@
                 if (!!fileResultChild) {
                     entry = new FileTreeItem(entry, fileResultChild, parentPath, <azureStorage.FileService.ShareResult>entry.share);
                 } else {
-<<<<<<< HEAD
                     throw this.getFileNotFoundError(uri, context);
-=======
-                    throw vscode.FileSystemError.FileNotFound(uri);
->>>>>>> c2a7d9a0
                 }
             }
         }
