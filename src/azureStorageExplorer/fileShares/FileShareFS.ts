--- conflicted
+++ resolved
@@ -26,10 +26,6 @@
     private _emitter: vscode.EventEmitter<vscode.FileChangeEvent[]> = new vscode.EventEmitter<vscode.FileChangeEvent[]>();
     readonly onDidChangeFile: vscode.Event<vscode.FileChangeEvent[]> = this._emitter.event;
 
-    // To detect uris that vscode automatically calls so that we do not throw unnecessary errors
-    private _configUri: string[] = ['pom.xml', 'node_modules', '.vscode', '.vscode/settings.json', '.vscode/tasks.json', '.vscode/launch.json', '.git/config'];
-    private _configRootNames: string[] = ['pom.xml', 'node_modules', '.git', '.vscode'];
-
     watch(_uri: vscode.Uri, _options: { recursive: boolean; excludes: string[]; }): vscode.Disposable {
         throw new Error("Method not implemented.");
     }
@@ -44,10 +40,8 @@
             } else if (treeItem instanceof FileTreeItem) {
                 // creation and modification times as well as size of tree item are intentionally set to 0 for now
                 return { type: vscode.FileType.File, ctime: 0, mtime: 0, size: 0 };
-            } else if (treeItem instanceof FileShareGroupTreeItem) {
+            } else { // (treeItem instanceof FileShareGroupTreeItem)
                 throw new Error('Cannot view multiple File Shares at once.');
-            } else {
-                throw this.getFileNotFoundError(uri, context);
             }
         });
     }
@@ -179,18 +173,8 @@
             }
 
             let parsedUri = parseUri(uri, this._fileShareString);
-<<<<<<< HEAD
+
             let fileFound: EntryTreeItem = await this.lookup(uri, context);
-            if (fileFound instanceof FileTreeItem) {
-                await deleteFile(fileFound.directoryPath, fileFound.file.name, fileFound.share.name, fileFound.root);
-            } else if (fileFound instanceof DirectoryTreeItem) {
-                await deleteDirectoryAndContents(parsedUri.filePath, fileFound.share.name, fileFound.root);
-            } else if (fileFound instanceof FileShareGroupTreeItem || fileFound instanceof FileShareTreeItem) {
-                throw new RangeError("Cannot delete a FileShare or the folder of FileShares.");
-            }
-=======
-            let fileFound: EntryTreeItem = await this.lookup(context, uri);
-
             await vscode.window.withProgress({ location: vscode.ProgressLocation.Notification }, async (progress) => {
                 if (fileFound instanceof FileTreeItem) {
                     progress.report({ message: `Deleting file ${parsedUri.filePath}` });
@@ -198,11 +182,10 @@
                 } else if (fileFound instanceof DirectoryTreeItem) {
                     progress.report({ message: `Deleting directory ${parsedUri.filePath}` });
                     await deleteDirectoryAndContents(parsedUri.filePath, fileFound.share.name, fileFound.root);
-                } else {
+                } else if (fileFound instanceof FileShareGroupTreeItem || fileFound instanceof FileShareTreeItem) {
                     throw new RangeError("Tried to delete a FileShare or the folder of FileShares.");
                 }
             });
->>>>>>> 890d317e
         });
     }
 
@@ -259,7 +242,6 @@
 
     private async getRoot(uri: vscode.Uri, context: IActionContext): Promise<FileShareTreeItem> {
         let root = await findRoot(uri, this._fileShareString, context);
-
         if (root instanceof FileShareTreeItem) {
             return root;
         } else {
