--- conflicted
+++ resolved
@@ -10,19 +10,13 @@
 import { findRoot } from "../findRoot";
 import { parseUri } from "../parseUri";
 import { DirectoryTreeItem } from './directoryNode';
-<<<<<<< HEAD
 import { deleteDirectoryAndContents } from "./directoryUtils";
+import { createDirectory } from "./directoryUtils";
 import { FileTreeItem } from "./fileNode";
 import { FileShareGroupTreeItem } from './fileShareGroupNode';
 import { FileShareTreeItem } from "./fileShareNode";
 import { deleteFile } from "./fileUtils";
-=======
-import { createDirectory } from "./directoryUtils";
-import { FileTreeItem } from "./fileNode";
-import { FileShareGroupTreeItem } from './fileShareGroupNode';
-import { FileShareTreeItem } from "./fileShareNode";
 import { validateDirectoryName } from "./validateNames";
->>>>>>> 206b5af9
 
 export type EntryTreeItem = FileShareGroupTreeItem | FileShareTreeItem | FileTreeItem | DirectoryTreeItem;
 
