/*---------------------------------------------------------------------------------------------
 *  Copyright (c) Microsoft Corporation. All rights reserved.
 *  Licensed under the MIT License. See License.txt in the project root for license information.
 *--------------------------------------------------------------------------------------------*/

import * as azureStorage from "azure-storage";
import * as vscode from 'vscode';
import { callWithTelemetryAndErrorHandling } from 'vscode-azureextensionui';
import { ext } from '../../extensionVariables';
import { DirectoryTreeItem } from './directoryNode';
import { FileTreeItem } from "./fileNode";
import { FileShareGroupTreeItem } from './fileShareGroupNode';
import { FileShareTreeItem } from "./fileShareNode";

export type EntryTreeItem = FileShareGroupTreeItem | FileShareTreeItem | FileTreeItem | DirectoryTreeItem;

class FileStatImpl implements vscode.FileStat {
    // tslint:disable-next-line: no-reserved-keywords
    type: vscode.FileType;
    ctime: number;
    mtime: number;
    size: number;

    constructor(
        // tslint:disable-next-line: no-reserved-keywords
        type: vscode.FileType,
        ctime: number,
        mtime: number,
        size: number
    ) {
        this.type = type;
        this.ctime = ctime;
        this.mtime = mtime;
        this.size = size;
    }
}

export class FileShareFS implements vscode.FileSystemProvider {

    // tslint:disable-next-line: typedef
    private _emitter = new vscode.EventEmitter<vscode.FileChangeEvent[]>();
    readonly onDidChangeFile: vscode.Event<vscode.FileChangeEvent[]> = this._emitter.event;

    watch(_uri: vscode.Uri, _options: { recursive: boolean; excludes: string[]; }): vscode.Disposable {
        throw new Error("Method not implemented.");
    }

    async stat(uri: vscode.Uri): Promise<vscode.FileStat | Thenable<vscode.FileStat>> {
        let entry: EntryTreeItem | undefined = await this.lookup(uri, false);

        if (!!entry) {
            if (entry instanceof FileTreeItem) {
                // creation and modification times as well as size of tree item are intentionally set to 0 for now
                return new FileStatImpl(vscode.FileType.File, 0, 0, 0);
            } else if (entry instanceof DirectoryTreeItem || entry instanceof FileShareTreeItem) {
                // creation and modification times as well as size of tree item are intentionally set to 0 for now
                return new FileStatImpl(vscode.FileType.Directory, 0, 0, 0);
            }
        }

        throw vscode.FileSystemError.FileNotFound(uri);
    }

    async readDirectory(uri: vscode.Uri): Promise<[string, vscode.FileType][]> {
        let entry: DirectoryTreeItem | FileShareTreeItem = await this.lookupAsDirectory(uri, false);

        // Intentionally passing undefined for token - only supports listing first batch of files for now
        // tslint:disable-next-line:no-non-null-assertion // currentToken argument typed incorrectly in SDK
        let listFilesandDirectoryResult = await entry.listFiles(<azureStorage.common.ContinuationToken>undefined!);
        let entries = listFilesandDirectoryResult.entries;

        let result: [string, vscode.FileType][] = [];
        for (const directory of entries.directories) {
            result.push([directory.name, vscode.FileType.Directory]);
        }
        for (const file of entries.files) {
            result.push([file.name, vscode.FileType.File]);
        }

        return result;
    }

    createDirectory(_uri: vscode.Uri): void | Thenable<void> {
        throw new Error("Method not implemented.");
    }

    async readFile(uri: vscode.Uri): Promise<Uint8Array> {
        let treeItem: FileTreeItem = await this.lookupAsFile(uri, false);

        let fileService = treeItem.root.createFileService();

        const result = await new Promise<string | undefined>((resolve, reject) => {
            fileService.getFileToText(treeItem.share.name, treeItem.directoryPath, treeItem.file.name, (error?: Error, text?: string, _result?: azureStorage.FileService.FileResult, _response?: azureStorage.ServiceResponse) => {
                if (!!error) {
                    reject(error);
                } else {
                    resolve(text);
                }
            });
        });

        // tslint:disable-next-line: strict-boolean-expressions
        return Buffer.from(result || '');
    }

    async writeFile(uri: vscode.Uri, content: Uint8Array, options: { create: boolean; overwrite: boolean; }): Promise<void> {
        let treeItem: FileTreeItem = await this.lookupAsFile(uri, false, options.create);
        let fileService = treeItem.root.createFileService();

        if (uri.path !== treeItem.fullId) { // did not find exact file
            if (options.create) {
                await new Promise<void>((resolve, reject) => {
                    fileService.createFile(treeItem.share.name, treeItem.directoryPath, treeItem.file.name, content.length, (error?: Error) => {
                        if (!!error) {
                            reject(error);
                        } else {
                            resolve();
                        }
                    });
                });

                treeItem = await this.lookupAsFile(uri, false); // probably can optimize to grow off of previous treeItem
            } else {
                throw vscode.FileSystemError.FileNotFound(uri);
            }
        } else {
            if (options.create && !options.overwrite) { // not given permission to overwrite and can only create a new file
                throw vscode.FileSystemError.FileExists;
            }
        }

        let text: string = content.toString();

        await new Promise<void>((resolve, reject) => {
            fileService.createFileFromText(treeItem.share.name, treeItem.directoryPath, treeItem.file.name, text, (error?: Error) => {
                if (!!error) {
                    reject(error);
                } else {
                    resolve();
                }
            });
        });
    }

    // tslint:disable-next-line: no-reserved-keywords
    delete(_uri: vscode.Uri, _options: { recursive: boolean; }): void {
        throw new Error("Method not implemented.");
    }

    rename(_oldUri: vscode.Uri, _newUri: vscode.Uri, _options: { overwrite: boolean; }): void {
        throw new Error("Method not implemented.");
    }

    private async lookupAsFile(uri: vscode.Uri, silent: boolean, terminateEarly?: boolean): Promise<FileTreeItem> {
        let entry = await this.lookup(uri, silent, terminateEarly);
        if (entry instanceof FileTreeItem) {
            return entry;
        }
        throw vscode.FileSystemError.FileNotFound(uri);
    }

    private async lookupAsDirectory(uri: vscode.Uri, silent: boolean): Promise<DirectoryTreeItem | FileShareTreeItem> {
        let entry = await this.lookup(uri, silent);
        if (entry instanceof DirectoryTreeItem || entry instanceof FileShareTreeItem) {
            return entry;
        }
        throw vscode.FileSystemError.FileNotADirectory(uri);
    }

<<<<<<< HEAD
    private async lookup(uri: vscode.Uri, silent: boolean, terminateEarly?: boolean): Promise<EntryTreeItem | undefined> {
=======
    private async lookupAsFile(uri: vscode.Uri, silent: boolean): Promise<FileTreeItem> {
        let entry = await this.lookup(uri, silent);
        if (entry instanceof FileTreeItem) {
            return entry;
        }
        throw vscode.FileSystemError.FileIsADirectory(uri);
    }

    private async lookup(uri: vscode.Uri, silent: boolean): Promise<EntryTreeItem | undefined> {
>>>>>>> f125c697
        return <EntryTreeItem>await callWithTelemetryAndErrorHandling('fs.lookup', async (context) => {
            context.errorHandling.rethrow = true;
            context.errorHandling.suppressDisplay = true;

            let parentPath = '/';

            let temp = uri.authority + uri.path;

            let endOfRootPath = temp.indexOf('File Shares');
            let rootPath = temp.substring(0, endOfRootPath + 11);
            let root: EntryTreeItem = <EntryTreeItem>await ext.tree.findTreeItem(rootPath, context);

            let branchPath = temp.substring(endOfRootPath + 11);
            let parts = branchPath.split('/').slice(1);

            let entry: EntryTreeItem = root;

            let shareResult: azureStorage.FileService.ShareResult | undefined;

            for (const part of parts) {
                if (entry instanceof FileShareGroupTreeItem) {

                    // Intentionally passing undefined for token - only supports listing first batch of files for now
                    // tslint:disable-next-line:no-non-null-assertion // currentToken argument typed incorrectly in SDK
                    let listShareResult = await entry.listFileShares(<azureStorage.common.ContinuationToken>undefined!);

                    let entries = listShareResult.entries;
                    let fileShareResultChild = entries.find(element => element.name === part);

                    if (fileShareResultChild) {
                        shareResult = fileShareResultChild;
                        entry = new FileShareTreeItem(entry, shareResult);
                    }
                } else if (entry instanceof FileShareTreeItem || entry instanceof DirectoryTreeItem) {

                    // Intentionally passing undefined for token - only supports listing first batch of files for now
                    // tslint:disable-next-line:no-non-null-assertion // currentToken argument typed incorrectly in SDK
                    let listFilesAndDirectoriesResult = await entry.listFiles(<azureStorage.common.ContinuationToken>undefined!);

                    let entries = listFilesAndDirectoriesResult.entries;

                    let directoryResultChild = entries.directories.find(element => element.name === part);
                    if (directoryResultChild) {
                        entry = new DirectoryTreeItem(entry, parentPath, directoryResultChild, <azureStorage.FileService.ShareResult>shareResult);
                        // tslint:disable-next-line: prefer-template
                        parentPath = parentPath + part + '/';
                    } else {
                        let fileResultChild = entries.files.find(element => element.name === part);
                        if (fileResultChild) {
                            entry = new FileTreeItem(entry, fileResultChild, parentPath, <azureStorage.FileService.ShareResult>shareResult);
                        } else {
                            if (terminateEarly) {
                                return entry;
                            }
                        }
                    }
                } else {
                    if (!silent) {
                        throw vscode.FileSystemError.FileNotFound(uri);
                    } else {
                        return undefined;
                    }
                }
            }

            return entry;
        });
    }
}<|MERGE_RESOLUTION|>--- conflicted
+++ resolved
@@ -167,19 +167,7 @@
         throw vscode.FileSystemError.FileNotADirectory(uri);
     }
 
-<<<<<<< HEAD
     private async lookup(uri: vscode.Uri, silent: boolean, terminateEarly?: boolean): Promise<EntryTreeItem | undefined> {
-=======
-    private async lookupAsFile(uri: vscode.Uri, silent: boolean): Promise<FileTreeItem> {
-        let entry = await this.lookup(uri, silent);
-        if (entry instanceof FileTreeItem) {
-            return entry;
-        }
-        throw vscode.FileSystemError.FileIsADirectory(uri);
-    }
-
-    private async lookup(uri: vscode.Uri, silent: boolean): Promise<EntryTreeItem | undefined> {
->>>>>>> f125c697
         return <EntryTreeItem>await callWithTelemetryAndErrorHandling('fs.lookup', async (context) => {
             context.errorHandling.rethrow = true;
             context.errorHandling.suppressDisplay = true;
