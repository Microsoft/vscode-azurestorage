--- conflicted
+++ resolved
@@ -70,25 +70,12 @@
         ext.outputChannel.appendLine(`Directory URL copied to clipboard: ${url}`);
     }
 
-<<<<<<< HEAD
-    public async createChildImpl(context: ICreateChildImplContext & IFileShareCreateChildContext): Promise<FileTreeItem | DirectoryTreeItem> {
-        if (context.childType === FileTreeItem.contextValue) {
-            return askAndCreateEmptyTextFile(this, this.fullPath, this.shareName, context);
-        } else {
-            return askAndCreateChildDirectory(this, this.fullPath, this.shareName, context);
-=======
-    // tslint:disable-next-line:promise-function-async // Grandfathered in
-    listFiles(currentToken: azureStorage.common.ContinuationToken): Promise<azureStorage.FileService.ListFilesAndDirectoriesResult> {
-        return listFilesInDirectory(this.fullPath, this.share.name, this.root, currentToken);
-    }
-
     public async createChildImpl(context: ICreateChildImplContext & IFileShareCreateChildContext): Promise<AzExtTreeItem> {
         let child: AzExtTreeItem;
         if (context.childType === FileTreeItem.contextValue) {
-            child = await askAndCreateEmptyTextFile(this, this.fullPath, this.share, context);
+            child = await askAndCreateEmptyTextFile(this, this.fullPath, this.shareName, context);
         } else {
-            child = await askAndCreateChildDirectory(this, this.fullPath, this.share, context);
->>>>>>> 4f7020f0
+            child = await askAndCreateChildDirectory(this, this.fullPath, this.shareName, context);
         }
         AzureStorageFS.fireCreateEvent(child);
         return child;
