/*---------------------------------------------------------------------------------------------
 *  Copyright (c) Microsoft Corporation. All rights reserved.
 *  Licensed under the MIT License. See License.md in the project root for license information.
 *--------------------------------------------------------------------------------------------*/

import { ILocalLocation, IRemoteSasLocation } from '@azure-tools/azcopy-node';
import * as azureStorageShare from '@azure/storage-file-share';
import * as fse from 'fs-extra';
import * as path from 'path';
import * as vscode from 'vscode';
import { Uri } from 'vscode';
import { AzExtTreeItem, AzureParentTreeItem, DialogResponses, GenericTreeItem, IActionContext, ICreateChildImplContext, UserCancelledError } from 'vscode-azureextensionui';
import { AzureStorageFS } from "../../AzureStorageFS";
import { createAzCopyLocalLocation, createAzCopyRemoteLocation } from '../../commands/azCopy/azCopyLocations';
import { azCopyTransfer } from '../../commands/azCopy/azCopyTransfer';
import { IExistingFileContext } from '../../commands/uploadFile';
import { getResourcesPath, NotificationProgress } from "../../constants";
import { ext } from "../../extensionVariables";
import { TransferProgress } from '../../TransferProgress';
import { askAndCreateChildDirectory, doesDirectoryExist, listFilesInDirectory } from '../../utils/directoryUtils';
import { askAndCreateEmptyTextFile, createDirectoryClient, createShareClient } from '../../utils/fileUtils';
import { getUploadingMessageWithSource } from '../../utils/uploadUtils';
import { ICopyUrl } from '../ICopyUrl';
import { IStorageRoot } from "../IStorageRoot";
import { DirectoryTreeItem } from './DirectoryTreeItem';
import { FileTreeItem } from './FileTreeItem';

export class FileShareTreeItem extends AzureParentTreeItem<IStorageRoot> implements ICopyUrl {
    private _continuationToken: string | undefined;
    private _openInFileExplorerString: string = 'Open in File Explorer...';

    constructor(
        parent: AzureParentTreeItem,
        public readonly shareName: string) {
        super(parent);
    }

    public label: string = this.shareName;
    public static contextValue: string = 'azureFileShare';
    public contextValue: string = FileShareTreeItem.contextValue;
    public iconPath: { light: string | Uri; dark: string | Uri } = {
        light: path.join(getResourcesPath(), 'light', 'AzureFileShare.svg'),
        dark: path.join(getResourcesPath(), 'dark', 'AzureFileShare.svg')
    };

    hasMoreChildrenImpl(): boolean {
        return !!this._continuationToken;
    }

    async loadMoreChildrenImpl(clearCache: boolean): Promise<(AzExtTreeItem)[]> {
        const result: AzExtTreeItem[] = [];

        if (clearCache) {
            this._continuationToken = undefined;
            const ti = new GenericTreeItem(this, {
                label: this._openInFileExplorerString,
                commandId: 'azureStorage.openInFileExplorer',
                contextValue: 'openInFileExplorer'
            });

            ti.commandArgs = [this];
            result.push(ti);
        }

        let { files, directories, continuationToken }: { files: azureStorageShare.FileItem[]; directories: azureStorageShare.DirectoryItem[]; continuationToken: string; } = await listFilesInDirectory('', this.shareName, this.root, this._continuationToken);
        this._continuationToken = continuationToken;
        return result.concat(directories.map((directory: azureStorageShare.DirectoryItem) => {
            return new DirectoryTreeItem(this, '', directory.name, this.shareName);
        }))
            .concat(files.map((file: azureStorageShare.FileItem) => {
                return new FileTreeItem(this, file.name, '', this.shareName);
            }));
    }

    public compareChildrenImpl(ti1: FileShareTreeItem, ti2: FileShareTreeItem): number {
        if (ti1.label === this._openInFileExplorerString) {
            return -1;
        } else if (ti2.label === this._openInFileExplorerString) {
            return 1;
        }

        return ti1.label.localeCompare(ti2.label);
    }

    public async copyUrl(): Promise<void> {
        const shareClient: azureStorageShare.ShareClient = createShareClient(this.root, this.shareName);
        await vscode.env.clipboard.writeText(shareClient.url);
        ext.outputChannel.show();
        ext.outputChannel.appendLog(`Share URL copied to clipboard: ${shareClient.url}`);
    }

    public async deleteTreeItemImpl(): Promise<void> {
        const message: string = `Are you sure you want to delete file share '${this.label}' and all its contents?`;
        const result = await ext.ui.showWarningMessage(message, { modal: true }, DialogResponses.deleteResponse, DialogResponses.cancel);
        if (result === DialogResponses.deleteResponse) {
            const shareClient: azureStorageShare.ShareClient = createShareClient(this.root, this.shareName);
            await shareClient.delete();
        } else {
            throw new UserCancelledError();
        }

        AzureStorageFS.fireDeleteEvent(this);
    }

    public async createChildImpl(context: ICreateChildImplContext & Partial<IExistingFileContext> & IFileShareCreateChildContext): Promise<AzExtTreeItem> {
        let child: AzExtTreeItem;
        if (context.remoteFilePath && context.localFilePath) {
            context.showCreatingTreeItem(context.remoteFilePath);
            await this.uploadLocalFile(context, context.localFilePath, context.remoteFilePath);
            child = new FileTreeItem(this, context.remoteFilePath, '', this.shareName);
        } else if (context.childType === FileTreeItem.contextValue) {
            child = await askAndCreateEmptyTextFile(this, '', this.shareName, context);
        } else {
            child = await askAndCreateChildDirectory(this, '', this.shareName, context);
        }
        AzureStorageFS.fireCreateEvent(child);
        return child;
    }

    public async uploadLocalFile(
        context: IActionContext,
        sourceFilePath: string,
        destFilePath: string,
        notificationProgress?: NotificationProgress,
        cancellationToken?: vscode.CancellationToken
    ): Promise<void> {
        const parentDirectoryPath: string = path.dirname(destFilePath);
        const parentDirectories: string[] = parentDirectoryPath.split('/');

        ext.outputChannel.appendLog(getUploadingMessageWithSource(sourceFilePath, this.label));

        // Ensure parent directories exist before creating child files
        let partialParentDirectoryPath: string = '';
        for (let dir of parentDirectories) {
            partialParentDirectoryPath += `${dir}/`;
            if (!(await doesDirectoryExist(this, partialParentDirectoryPath, this.shareName))) {
                const directoryClient: azureStorageShare.ShareDirectoryClient = createDirectoryClient(this.root, this.shareName, partialParentDirectoryPath);
                await directoryClient.create();
            }
        }

        const fileSize: number = (await fse.stat(sourceFilePath)).size;
        // tslint:disable-next-line: strict-boolean-expressions
        const transferProgress: TransferProgress = new TransferProgress(fileSize || 1, destFilePath);
<<<<<<< HEAD
        const src: ILocalLocation = createAzCopyLocalLocation(sourceFilePath);
        const dst: IRemoteSasLocation = createAzCopyRemoteLocation(this, destFilePath);
        await azCopyTransfer(context, 'LocalFile', src, dst, transferProgress);
=======
        const src: ILocalLocation = createAzCopyLocalSource(sourceFilePath);
        const dst: IRemoteSasLocation = createAzCopyDestination(this, destFilePath);
        await azCopyTransfer(context, 'LocalFile', src, dst, transferProgress, notificationProgress, cancellationToken);
>>>>>>> ade59f56
    }
}

export interface IFileShareCreateChildContext extends IActionContext {
    childType: string;
    childName?: string;
}<|MERGE_RESOLUTION|>--- conflicted
+++ resolved
@@ -142,15 +142,9 @@
         const fileSize: number = (await fse.stat(sourceFilePath)).size;
         // tslint:disable-next-line: strict-boolean-expressions
         const transferProgress: TransferProgress = new TransferProgress(fileSize || 1, destFilePath);
-<<<<<<< HEAD
         const src: ILocalLocation = createAzCopyLocalLocation(sourceFilePath);
         const dst: IRemoteSasLocation = createAzCopyRemoteLocation(this, destFilePath);
-        await azCopyTransfer(context, 'LocalFile', src, dst, transferProgress);
-=======
-        const src: ILocalLocation = createAzCopyLocalSource(sourceFilePath);
-        const dst: IRemoteSasLocation = createAzCopyDestination(this, destFilePath);
         await azCopyTransfer(context, 'LocalFile', src, dst, transferProgress, notificationProgress, cancellationToken);
->>>>>>> ade59f56
     }
 }
 
