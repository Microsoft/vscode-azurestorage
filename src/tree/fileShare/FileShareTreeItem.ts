/*---------------------------------------------------------------------------------------------
 *  Copyright (c) Microsoft Corporation. All rights reserved.
 *  Licensed under the MIT License. See License.md in the project root for license information.
 *--------------------------------------------------------------------------------------------*/

import { ILocalLocation, IRemoteSasLocation } from '@azure-tools/azcopy-node';
import * as azureStorageShare from '@azure/storage-file-share';
import * as fse from 'fs-extra';
import * as path from 'path';
import * as vscode from 'vscode';
import { Uri } from 'vscode';
import { AzExtTreeItem, AzureParentTreeItem, DialogResponses, GenericTreeItem, IActionContext, ICreateChildImplContext, UserCancelledError } from 'vscode-azureextensionui';
import { AzureStorageFS } from "../../AzureStorageFS";
import { createAzCopyDestination, createAzCopyLocalSource } from '../../commands/azCopy/azCopyLocations';
import { azCopyTransfer } from '../../commands/azCopy/azCopyTransfer';
import { IExistingFileContext } from '../../commands/uploadFile';
import { getResourcesPath } from "../../constants";
import { ext } from "../../extensionVariables";
import { TransferProgress } from '../../TransferProgress';
import { askAndCreateChildDirectory, doesDirectoryExist, listFilesInDirectory } from '../../utils/directoryUtils';
import { askAndCreateEmptyTextFile, createDirectoryClient, createShareClient, doesFileExist, getFileName } from '../../utils/fileUtils';
import { getUploadingMessage, warnFileAlreadyExists } from '../../utils/uploadUtils';
import { ICopyUrl } from '../ICopyUrl';
import { IStorageRoot } from "../IStorageRoot";
import { DirectoryTreeItem } from './DirectoryTreeItem';
import { FileTreeItem } from './FileTreeItem';

export class FileShareTreeItem extends AzureParentTreeItem<IStorageRoot> implements ICopyUrl {
    private _continuationToken: string | undefined;
    private _openInFileExplorerString: string = 'Open in File Explorer...';

    constructor(
        parent: AzureParentTreeItem,
        public readonly shareName: string) {
        super(parent);
    }

    public label: string = this.shareName;
    public static contextValue: string = 'azureFileShare';
    public contextValue: string = FileShareTreeItem.contextValue;
    public iconPath: { light: string | Uri; dark: string | Uri } = {
        light: path.join(getResourcesPath(), 'light', 'AzureFileShare.svg'),
        dark: path.join(getResourcesPath(), 'dark', 'AzureFileShare.svg')
    };

    hasMoreChildrenImpl(): boolean {
        return !!this._continuationToken;
    }

    async loadMoreChildrenImpl(clearCache: boolean): Promise<(AzExtTreeItem)[]> {
        const result: AzExtTreeItem[] = [];

        if (clearCache) {
            this._continuationToken = undefined;
            const ti = new GenericTreeItem(this, {
                label: this._openInFileExplorerString,
                commandId: 'azureStorage.openInFileExplorer',
                contextValue: 'openInFileExplorer'
            });

            ti.commandArgs = [this];
            result.push(ti);
        }

        let { files, directories, continuationToken }: { files: azureStorageShare.FileItem[]; directories: azureStorageShare.DirectoryItem[]; continuationToken: string; } = await listFilesInDirectory('', this.shareName, this.root, this._continuationToken);
        this._continuationToken = continuationToken;
        return result.concat(directories.map((directory: azureStorageShare.DirectoryItem) => {
            return new DirectoryTreeItem(this, '', directory.name, this.shareName);
        }))
            .concat(files.map((file: azureStorageShare.FileItem) => {
                return new FileTreeItem(this, file.name, '', this.shareName);
            }));
    }

    public compareChildrenImpl(ti1: FileShareTreeItem, ti2: FileShareTreeItem): number {
        if (ti1.label === this._openInFileExplorerString) {
            return -1;
        } else if (ti2.label === this._openInFileExplorerString) {
            return 1;
        }

        return ti1.label.localeCompare(ti2.label);
    }

    public async copyUrl(): Promise<void> {
        const shareClient: azureStorageShare.ShareClient = createShareClient(this.root, this.shareName);
        await vscode.env.clipboard.writeText(shareClient.url);
        ext.outputChannel.show();
        ext.outputChannel.appendLog(`Share URL copied to clipboard: ${shareClient.url}`);
    }

    public async deleteTreeItemImpl(): Promise<void> {
        const message: string = `Are you sure you want to delete file share '${this.label}' and all its contents?`;
        const result = await ext.ui.showWarningMessage(message, { modal: true }, DialogResponses.deleteResponse, DialogResponses.cancel);
        if (result === DialogResponses.deleteResponse) {
            const shareClient: azureStorageShare.ShareClient = createShareClient(this.root, this.shareName);
            await shareClient.delete();
        } else {
            throw new UserCancelledError();
        }

        AzureStorageFS.fireDeleteEvent(this);
    }

    public async createChildImpl(context: ICreateChildImplContext & Partial<IExistingFileContext> & IFileShareCreateChildContext): Promise<AzExtTreeItem> {
        let child: AzExtTreeItem;
        if (context.remoteFilePath && context.localFilePath) {
            context.showCreatingTreeItem(context.remoteFilePath);
            await this.uploadLocalFile(context, context.localFilePath, context.remoteFilePath);
            child = new FileTreeItem(this, context.remoteFilePath, '', this.shareName);
        } else if (context.childType === FileTreeItem.contextValue) {
            child = await askAndCreateEmptyTextFile(this, '', this.shareName, context);
        } else {
            child = await askAndCreateChildDirectory(this, '', this.shareName, context);
        }
        AzureStorageFS.fireCreateEvent(child);
        return child;
    }

    public async uploadLocalFile(context: IActionContext, sourceFilePath: string, destFilePath?: string, suppressLogsAndPrompts: boolean = false): Promise<void> {
        if (destFilePath === undefined) {
            const destFolder: string = path.basename(sourceFilePath);

            if (suppressLogsAndPrompts) {
                destFilePath = destFolder;
            } else {
                destFilePath = await getFileName(this, path.dirname(sourceFilePath), this.shareName, destFolder);
            }
        }

        const destDisplayPath: string = `${this.shareName}/${destFilePath}`;
        const parentDirectoryPath: string = path.dirname(destFilePath);
        const parentDirectories: string[] = parentDirectoryPath.split('/');

        if (!suppressLogsAndPrompts) {
            if (await doesFileExist(path.basename(destFilePath), this, path.dirname(destFilePath), this.shareName)) {
                await warnFileAlreadyExists(destFilePath);
            }
            ext.outputChannel.appendLog(`Uploading ${sourceFilePath} as ${destDisplayPath}`);
        }

        // Ensure parent directories exist before creating child files
        let partialParentDirectoryPath: string = '';
        for (let dir of parentDirectories) {
            partialParentDirectoryPath += `${dir}/`;
            if (!(await doesDirectoryExist(this, partialParentDirectoryPath, this.shareName))) {
                const directoryClient: azureStorageShare.ShareDirectoryClient = createDirectoryClient(this.root, this.shareName, partialParentDirectoryPath);
                await directoryClient.create();
            }
        }

<<<<<<< HEAD
=======
        if (!suppressLogs) {
            ext.outputChannel.show();
            ext.outputChannel.appendLog(getUploadingMessage(this.label, sourceFilePath));
        }

>>>>>>> f3f1953e
        const fileSize: number = (await fse.stat(sourceFilePath)).size;
        // tslint:disable-next-line: strict-boolean-expressions
        const transferProgress: TransferProgress = new TransferProgress(fileSize || 1, destFilePath);
        const src: ILocalLocation = createAzCopyLocalSource(sourceFilePath);
        const dst: IRemoteSasLocation = createAzCopyDestination(this, destFilePath);
        await azCopyTransfer(context, 'LocalFile', src, dst, transferProgress);

        if (!suppressLogsAndPrompts) {
            ext.outputChannel.appendLog(`Successfully uploaded ${destDisplayPath}.`);
        }
    }
}

export interface IFileShareCreateChildContext extends IActionContext {
    childType: string;
    childName?: string;
}<|MERGE_RESOLUTION|>--- conflicted
+++ resolved
@@ -136,7 +136,7 @@
             if (await doesFileExist(path.basename(destFilePath), this, path.dirname(destFilePath), this.shareName)) {
                 await warnFileAlreadyExists(destFilePath);
             }
-            ext.outputChannel.appendLog(`Uploading ${sourceFilePath} as ${destDisplayPath}`);
+            ext.outputChannel.appendLog(getUploadingMessage(this.label, sourceFilePath));
         }
 
         // Ensure parent directories exist before creating child files
@@ -149,14 +149,6 @@
             }
         }
 
-<<<<<<< HEAD
-=======
-        if (!suppressLogs) {
-            ext.outputChannel.show();
-            ext.outputChannel.appendLog(getUploadingMessage(this.label, sourceFilePath));
-        }
-
->>>>>>> f3f1953e
         const fileSize: number = (await fse.stat(sourceFilePath)).size;
         // tslint:disable-next-line: strict-boolean-expressions
         const transferProgress: TransferProgress = new TransferProgress(fileSize || 1, destFilePath);
