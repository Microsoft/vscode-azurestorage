--- conflicted
+++ resolved
@@ -313,17 +313,11 @@
         }
 
         const blobFriendlyPath: string = `${this.friendlyContainerName}/${blobPath}`;
-<<<<<<< HEAD
         if (!suppressLogsAndPrompts) {
             if (await doesBlobExist(this, blobPath)) {
                 await warnFileAlreadyExists(blobPath);
             }
-            ext.outputChannel.appendLog(`Uploading ${filePath} as ${blobFriendlyPath}`);
-=======
-        if (!suppressLogs) {
-            ext.outputChannel.show();
             ext.outputChannel.appendLog(getUploadingMessage(this.label, filePath));
->>>>>>> f3f1953e
         }
 
         const src: ILocalLocation = createAzCopyLocalSource(filePath);
