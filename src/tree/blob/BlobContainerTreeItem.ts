/*---------------------------------------------------------------------------------------------
 *  Copyright (c) Microsoft Corporation. All rights reserved.
 *  Licensed under the MIT License. See License.md in the project root for license information.
 *--------------------------------------------------------------------------------------------*/

import { ILocalLocation, IRemoteSasLocation } from '@azure-tools/azcopy-node';
import * as azureStorageBlob from '@azure/storage-blob';
import * as retry from 'p-retry';
import * as path from 'path';
import * as vscode from 'vscode';
import { ProgressLocation, Uri } from 'vscode';
import { AzExtTreeItem, AzureParentTreeItem, AzureTreeItem, DialogResponses, GenericTreeItem, IActionContext, ICreateChildImplContext, IParsedError, parseError, TelemetryProperties, UserCancelledError } from 'vscode-azureextensionui';
import { AzureStorageFS } from '../../AzureStorageFS';
import { createAzCopyLocalLocation, createAzCopyRemoteLocation } from '../../commands/azCopy/azCopyLocations';
import { azCopyTransfer } from '../../commands/azCopy/azCopyTransfer';
import { IExistingFileContext } from '../../commands/uploadFiles';
import { configurationSettingsKeys, getResourcesPath, NotificationProgress, staticWebsiteContainerName } from "../../constants";
import { ext } from "../../extensionVariables";
import { TransferProgress } from '../../TransferProgress';
import { createBlobContainerClient, createChildAsNewBlockBlob, IBlobContainerCreateChildContext, loadMoreBlobChildren } from '../../utils/blobUtils';
import { throwIfCanceled } from '../../utils/errorUtils';
import { localize } from '../../utils/localize';
import { getWorkspaceSetting } from '../../utils/settingsUtils';
import { getUploadingMessageWithSource, uploadLocalFolder } from '../../utils/uploadUtils';
import { ICopyUrl } from '../ICopyUrl';
import { IStorageRoot } from "../IStorageRoot";
import { StorageAccountTreeItem } from "../StorageAccountTreeItem";
import { BlobContainerGroupTreeItem } from "./BlobContainerGroupTreeItem";
import { BlobDirectoryTreeItem } from "./BlobDirectoryTreeItem";
import { BlobTreeItem } from './BlobTreeItem';

export enum ChildType {
    newBlockBlob,
    uploadedBlob
}

export class BlobContainerTreeItem extends AzureParentTreeItem<IStorageRoot> implements ICopyUrl {
    private _continuationToken: string | undefined;
    private _websiteHostingEnabled: boolean;
    private _openInFileExplorerString: string = 'Open in File Explorer...';

    private constructor(
        parent: BlobContainerGroupTreeItem,
        public readonly container: azureStorageBlob.ContainerItem) {
        super(parent);
    }

    public static async createBlobContainerTreeItem(parent: BlobContainerGroupTreeItem, container: azureStorageBlob.ContainerItem): Promise<BlobContainerTreeItem> {
        const ti = new BlobContainerTreeItem(parent, container);
        // Get static website status to display the appropriate icon
        await ti.refreshImpl();
        return ti;
    }

    public get iconPath(): { light: string | Uri; dark: string | Uri } {
        const iconFileName = this._websiteHostingEnabled && this.container.name === staticWebsiteContainerName ?
            'BrandAzureStaticWebsites' : 'AzureBlobContainer';
        return {
            light: path.join(getResourcesPath(), 'light', `${iconFileName}.svg`),
            dark: path.join(getResourcesPath(), 'dark', `${iconFileName}.svg`)
        };
    }

    public label: string = this.container.name;
    public static contextValue: string = 'azureBlobContainer';
    public contextValue: string = BlobContainerTreeItem.contextValue;

    public hasMoreChildrenImpl(): boolean {
        return !!this._continuationToken;
    }

    public async loadMoreChildrenImpl(clearCache: boolean): Promise<AzExtTreeItem[]> {
        const result: AzExtTreeItem[] = [];
        if (clearCache) {
            this._continuationToken = undefined;
            const ti = new GenericTreeItem(this, {
                label: this._openInFileExplorerString,
                commandId: 'azureStorage.openInFileExplorer',
                contextValue: 'openInFileExplorer'
            });

            ti.commandArgs = [this];
            result.push(ti);
        }

        const { children, continuationToken } = await loadMoreBlobChildren(this, this._continuationToken);
        this._continuationToken = continuationToken;
        return result.concat(children);
    }

    public compareChildrenImpl(ti1: BlobContainerTreeItem, ti2: BlobContainerTreeItem): number {
        if (ti1.label === this._openInFileExplorerString) {
            return -1;
        } else if (ti2.label === this._openInFileExplorerString) {
            return 1;
        }

        return ti1.label.localeCompare(ti2.label);
    }

    public async refreshImpl(): Promise<void> {
        // eslint-disable-next-line @typescript-eslint/no-non-null-assertion
        const hostingStatus = await (<StorageAccountTreeItem>this!.parent!.parent).getActualWebsiteHostingStatus();
        this._websiteHostingEnabled = hostingStatus.enabled;
    }

    private async listAllBlobs(cancellationToken?: vscode.CancellationToken, properties?: TelemetryProperties): Promise<azureStorageBlob.BlobItem[]> {
        let currentToken: string | undefined;
        let response: AsyncIterableIterator<azureStorageBlob.ContainerListBlobFlatSegmentResponse>;
        let responseValue: azureStorageBlob.ListBlobsFlatSegmentResponse;
        const blobs: azureStorageBlob.BlobItem[] = [];
        const containerClient: azureStorageBlob.ContainerClient = createBlobContainerClient(this.root, this.container.name);

        ext.outputChannel.appendLog(`Querying Azure... Method: listBlobsFlat blobContainerName: "${this.container.name}" prefix: ""`);

        // eslint-disable-next-line no-constant-condition
        while (true) {
            throwIfCanceled(cancellationToken, properties, "listAllBlobs");
            response = containerClient.listBlobsFlat().byPage({ continuationToken: currentToken, maxPageSize: 5000 });

            // eslint-disable-next-line @typescript-eslint/no-unsafe-assignment
            responseValue = (await response.next()).value;

            blobs.push(...responseValue.segment.blobItems);
            currentToken = responseValue.continuationToken;
            if (!currentToken) {
                break;
            }
        }

        return blobs;
    }

    public async deleteTreeItemImpl(): Promise<void> {
        const message: string = `Are you sure you want to delete blob container '${this.label}' and all its contents?`;
        const result = await ext.ui.showWarningMessage(message, { modal: true }, DialogResponses.deleteResponse, DialogResponses.cancel);
        if (result === DialogResponses.deleteResponse) {
            const containerClient: azureStorageBlob.ContainerClient = createBlobContainerClient(this.root, this.container.name);
            await containerClient.delete();
        }

        AzureStorageFS.fireDeleteEvent(this);
    }

    public async createChildImpl(context: ICreateChildImplContext & Partial<IExistingFileContext> & IBlobContainerCreateChildContext): Promise<AzExtTreeItem> {
        let child: AzExtTreeItem;
        if (context.remoteFilePath && context.localFilePath) {
            context.showCreatingTreeItem(context.remoteFilePath);
            await this.uploadLocalFile(context, context.localFilePath, context.remoteFilePath);
            child = new BlobTreeItem(this, context.remoteFilePath, this.container);
        } else if (context.childName && context.childType === BlobDirectoryTreeItem.contextValue) {
            child = new BlobDirectoryTreeItem(this, context.childName, this.container);
        } else {
            child = await createChildAsNewBlockBlob(this, context);
        }

        AzureStorageFS.fireCreateEvent(child);
        return child;
    }

    public async copyUrl(): Promise<void> {
        const containerClient: azureStorageBlob.ContainerClient = createBlobContainerClient(this.root, this.container.name);
        const url: string = containerClient.url;
        await vscode.env.clipboard.writeText(url);
        ext.outputChannel.show();
        ext.outputChannel.appendLog(`Container URL copied to clipboard: ${url}`);
    }

    public async deployStaticWebsite(context: IActionContext, sourceFolderPath: string): Promise<void> {
        const destBlobFolder = "";
        const webEndpoint = await vscode.window.withProgress(
            {
                cancellable: true,
                location: ProgressLocation.Notification,
                title: `Deploying to ${this.friendlyContainerName} from ${sourceFolderPath}`,

            },
            async (notificationProgress, cancellationToken) => await this.deployStaticWebsiteCore(context, sourceFolderPath, destBlobFolder, notificationProgress, cancellationToken),
        );

        const browseWebsite: vscode.MessageItem = { title: "Browse to website" };
        void vscode.window.showInformationMessage(
            `Deployment complete. The primary web endpoint is ${webEndpoint}`,
            browseWebsite
        ).then(async (result) => {
            if (result === browseWebsite) {
                await vscode.commands.executeCommand('azureStorage.browseStaticWebsite', this);
            }
        });
    }

    private get friendlyContainerName(): string {
        return `${this.root.storageAccountName}/${this.container.name}`;
    }

    /**
     * deployStaticWebsiteCore
     *
     * @returns The primary web endpoint
     */
    private async deployStaticWebsiteCore(
        context: IActionContext,
        sourceFolderPath: string,
        destBlobFolder: string,
        notificationProgress: NotificationProgress,
        cancellationToken: vscode.CancellationToken
    ): Promise<string> {
        ext.outputChannel.appendLog(localize('deploying', 'Deploying to static website "{0}/{1}"', this.root.storageAccountId, this.container.name));
        const retries: number = 4;
        await retry(
            async (currentAttempt) => {
                context.telemetry.properties.deployAttempt = currentAttempt.toString();
                if (currentAttempt > 1) {
                    const message: string = localize('retryingDeploy', 'Retrying deploy (Attempt {0}/{1})...', currentAttempt, retries + 1);
                    ext.outputChannel.appendLog(message);
                }

                if (getWorkspaceSetting<boolean>(configurationSettingsKeys.deleteBeforeDeploy)) {
                    // Find existing blobs
                    let blobsToDelete: azureStorageBlob.BlobItem[] = [];
                    blobsToDelete = await this.listAllBlobs(cancellationToken);

                    if (blobsToDelete.length) {
                        const message = `The storage container "${this.friendlyContainerName}" contains ${blobsToDelete.length} files. Deploying will delete all of these existing files.  Continue?`;
                        const deleteAndDeploy: vscode.MessageItem = { title: 'Delete and Deploy' };
                        const result = await vscode.window.showWarningMessage(message, { modal: true }, deleteAndDeploy, DialogResponses.cancel);
                        if (result !== deleteAndDeploy) {
                            context.telemetry.properties.cancelStep = 'AreYouSureYouWantToDeleteExistingBlobs';
                            throw new UserCancelledError();
                        }
                    }

                    // Delete existing blobs
<<<<<<< HEAD
                    const transferProgress = new TransferProgress('blobs', blobsToDelete.length, 'Deleting');
=======
                    let transferProgress = new TransferProgress('blobs', 'Deleting');
>>>>>>> e3012a26
                    await this.deleteBlobs(blobsToDelete, transferProgress, notificationProgress, cancellationToken, context.telemetry.properties);

                    // Reset notification progress. Otherwise the progress bar will remain full when uploading blobs
                    notificationProgress.report({ increment: -1 });
                }

                // Upload files as blobs
                await uploadLocalFolder(context, this, sourceFolderPath, destBlobFolder, notificationProgress, cancellationToken, 'Uploading');
            },
            {
                retries,
                minTimeout: 2 * 1000,
                onFailedAttempt: error => {
                    const parsedError: IParsedError = parseError(error);
                    if (/server failed to authenticate/i.test(parsedError.message)) {
                        // Only retry if we see this error
                        return;
                    } else if (parsedError.isUserCancelledError) {
                        ext.outputChannel.appendLog("Deployment canceled.");
                    }
                    throw error;
                }
            }
        );

        const webEndpoint = this.getPrimaryWebEndpoint();
        if (!webEndpoint) {
            throw new Error(`Could not obtain the primary web endpoint for ${this.root.storageAccountName}`);
        }

        ext.outputChannel.appendLog(`Deployment to static website complete. Primary web endpoint is ${webEndpoint}`);

        return webEndpoint;
    }

    public getPrimaryWebEndpoint(): string | undefined {
        // Right now only one web endpoint is supported per storage account
        return this.root.primaryEndpoints && this.root.primaryEndpoints.web;
    }

    public getStorageAccountTreeItem(treeItem: AzureTreeItem): StorageAccountTreeItem {
        if (!(treeItem instanceof BlobContainerTreeItem)) {
            throw new Error(`Unexpected treeItem type: ${treeItem.contextValue}`);
        }

        const storageAccountTreeItem = treeItem.parent && treeItem.parent.parent;
        if (storageAccountTreeItem && storageAccountTreeItem instanceof StorageAccountTreeItem) {
            return storageAccountTreeItem;
        } else {
            throw new Error("Internal error: Couldn't find storage account treeItem for container");
        }
    }

    private async deleteBlobs(
        blobsToDelete: azureStorageBlob.BlobItem[],
        transferProgress: TransferProgress,
        notificationProgress: NotificationProgress,
        cancellationToken: vscode.CancellationToken,
        properties: TelemetryProperties,
    ): Promise<void> {
        const containerClient: azureStorageBlob.ContainerClient = createBlobContainerClient(this.root, this.container.name);
        for (const blobIndex of blobsToDelete.keys()) {
            const blob: azureStorageBlob.BlobItem = blobsToDelete[blobIndex];
            try {
                ext.outputChannel.appendLog(`Deleting blob "${blob.name}"...`);
                const response: azureStorageBlob.BlobDeleteResponse = await containerClient.deleteBlob(blob.name);
                if (cancellationToken.isCancellationRequested) {
                    throw new UserCancelledError();
                } else if (response.errorCode) {
                    throw new Error(response.errorCode);
                } else {
                    transferProgress.reportToNotification(blobIndex, blobsToDelete.length, notificationProgress);
                }
            } catch (error) {
                if (parseError(error).isUserCancelledError) {
                    properties.cancelStep = "deleteBlobs";
                    throw error;
                }

                throw new Error(`Error deleting blob "${blob.name}" : ${parseError(error).message}`);
            }
        }
    }

    public async uploadLocalFile(
        context: IActionContext,
        filePath: string,
        blobPath: string,
        notificationProgress?: NotificationProgress,
        cancellationToken?: vscode.CancellationToken
    ): Promise<void> {
        ext.outputChannel.appendLog(getUploadingMessageWithSource(filePath, this.label));
        const src: ILocalLocation = createAzCopyLocalLocation(filePath);
        const dst: IRemoteSasLocation = createAzCopyRemoteLocation(this, blobPath);
<<<<<<< HEAD
        const totalBytes: number = (await fse.stat(filePath)).size || 1;
        const transferProgress: TransferProgress = new TransferProgress('bytes', totalBytes, blobPath);
=======
        const transferProgress: TransferProgress = new TransferProgress('bytes', blobPath);
>>>>>>> e3012a26
        await azCopyTransfer(context, 'LocalBlob', src, dst, transferProgress, notificationProgress, cancellationToken);
    }

    public static validateBlobName(name: string): string | undefined | null {
        if (!name) {
            return "Blob name cannot be empty";
        }
        if (name.length < 1 || name.length > 1024) {
            return 'Blob name must contain between 1 and 1024 characters';
        }
        if (/[/\\.]$/.test(name)) {
            return 'Avoid blob names that end with a forward or backward slash or a period.';
        }

        return undefined;
    }
}<|MERGE_RESOLUTION|>--- conflicted
+++ resolved
@@ -231,11 +231,7 @@
                     }
 
                     // Delete existing blobs
-<<<<<<< HEAD
-                    const transferProgress = new TransferProgress('blobs', blobsToDelete.length, 'Deleting');
-=======
-                    let transferProgress = new TransferProgress('blobs', 'Deleting');
->>>>>>> e3012a26
+                    const transferProgress = new TransferProgress('blobs', 'Deleting');
                     await this.deleteBlobs(blobsToDelete, transferProgress, notificationProgress, cancellationToken, context.telemetry.properties);
 
                     // Reset notification progress. Otherwise the progress bar will remain full when uploading blobs
@@ -330,12 +326,7 @@
         ext.outputChannel.appendLog(getUploadingMessageWithSource(filePath, this.label));
         const src: ILocalLocation = createAzCopyLocalLocation(filePath);
         const dst: IRemoteSasLocation = createAzCopyRemoteLocation(this, blobPath);
-<<<<<<< HEAD
-        const totalBytes: number = (await fse.stat(filePath)).size || 1;
-        const transferProgress: TransferProgress = new TransferProgress('bytes', totalBytes, blobPath);
-=======
         const transferProgress: TransferProgress = new TransferProgress('bytes', blobPath);
->>>>>>> e3012a26
         await azCopyTransfer(context, 'LocalBlob', src, dst, transferProgress, notificationProgress, cancellationToken);
     }
 
