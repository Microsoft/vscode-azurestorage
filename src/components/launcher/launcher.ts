--- conflicted
+++ resolved
@@ -1,39 +1,34 @@
-/*
-  *  Copyright (c) Microsoft Corporation. All rights reserved.
-  *  Licensed under the MIT License. See License.txt in the project root for license information.
-  **/
-
-import { spawn } from "child_process";
-export class Launcher {
-    // tslint:disable:no-stateless-class // Grandfathered in
-    public static async launch(command: string, ...args: string[]): Promise<void> {
-<<<<<<< HEAD
-        await new Promise<void>((resolve, _reject) => {
-            let spawnEnv = JSON.parse(JSON.stringify(process.env));
-=======
-        return await new Promise<void>((resolve, _reject) => {
-            let spawnEnv = <{ [key: string]: string }>JSON.parse(JSON.stringify(process.env));
->>>>>>> 73c5f564
-            // remove those env vars
-            delete spawnEnv.ATOM_SHELL_INTERNAL_RUN_AS_NODE;
-            delete spawnEnv.ELECTRON_RUN_AS_NODE;
-
-            let childProcess = spawn(
-                command,
-                args,
-                {
-                    env: spawnEnv
-                }
-            );
-
-            childProcess.stdout.on("data", (chunk) => {
-                resolve();
-                console.log(`child process message:  ${chunk}`);
-            });
-
-            childProcess.stderr.on("data", (chunk) => {
-                console.log(`child process message:  ${chunk}`);
-            });
-        });
-    }
-}
+/*
+  *  Copyright (c) Microsoft Corporation. All rights reserved.
+  *  Licensed under the MIT License. See License.txt in the project root for license information.
+  **/
+
+import { spawn } from "child_process";
+export class Launcher {
+    // tslint:disable:no-stateless-class // Grandfathered in
+    public static async launch(command: string, ...args: string[]): Promise<void> {
+        await new Promise<void>((resolve, _reject) => {
+            let spawnEnv = <{ [key: string]: string }>JSON.parse(JSON.stringify(process.env));
+            // remove those env vars
+            delete spawnEnv.ATOM_SHELL_INTERNAL_RUN_AS_NODE;
+            delete spawnEnv.ELECTRON_RUN_AS_NODE;
+
+            let childProcess = spawn(
+                command,
+                args,
+                {
+                    env: spawnEnv
+                }
+            );
+
+            childProcess.stdout.on("data", (chunk) => {
+                resolve();
+                console.log(`child process message:  ${chunk}`);
+            });
+
+            childProcess.stderr.on("data", (chunk) => {
+                console.log(`child process message:  ${chunk}`);
+            });
+        });
+    }
+}