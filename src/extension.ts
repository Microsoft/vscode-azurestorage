--- conflicted
+++ resolved
@@ -70,17 +70,6 @@
         if (vscode.workspace.getConfiguration(extensionPrefix).get(configurationSettingsKeys.enableViewInFileExplorer)) {
             context.subscriptions.push(vscode.workspace.registerFileSystemProvider('azurestorage', new AzureStorageFS(), { isCaseSensitive: true }));
         }
-<<<<<<< HEAD
-        registerCommand('azureStorage.openFileShareInFileExplorer', async (_actionContext: IActionContext, treeItem: FileShareTreeItem) => {
-            await callWithTelemetryAndErrorHandling('azureStorage.openFileShareInFileExplorer', async () => {
-                await commands.executeCommand('vscode.openFolder', AzureStorageFS.idToUri(treeItem.fullId));
-                await commands.executeCommand('workbench.view.explorer');
-            });
-        });
-        registerCommand('azureStorage.openBlobContainerInFileExplorer', async (_actionContext: IActionContext, treeItem: BlobContainerTreeItem) => {
-            await callWithTelemetryAndErrorHandling('azureStorage.openBlobContainerInFileExplorer', async () => {
-                await commands.executeCommand('vscode.openFolder', AzureStorageFS.idToUri(treeItem.fullId));
-=======
         registerCommand('azureStorage.openInFileExplorer', async (_actionContext: IActionContext, treeItem?: BlobContainerTreeItem | FileShareTreeItem) => {
             await callWithTelemetryAndErrorHandling('azureStorage.openInFileExplorer', async () => {
                 if (!treeItem) {
@@ -96,8 +85,7 @@
                     let contextValue: string = (await ext.ui.showQuickPick(quickPicks, { placeHolder: "Select the resource type to open in File Explorer" })).data;
                     treeItem = <BlobContainerTreeItem | FileShareTreeItem>await ext.tree.showTreeItemPicker(contextValue, _actionContext);
                 }
-                await commands.executeCommand('vscode.openFolder', idToUri(treeItem.fullId));
->>>>>>> b7b8c63b
+                await commands.executeCommand('vscode.openFolder', AzureStorageFS.idToUri(treeItem.fullId));
                 await commands.executeCommand('workbench.view.explorer');
             });
         });
