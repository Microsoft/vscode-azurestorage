--- conflicted
+++ resolved
@@ -33,7 +33,6 @@
 import { ext } from './extensionVariables';
 import { ICopyUrl } from './ICopyUrl';
 
-// tslint:disable-next-line: max-func-body-length
 export async function activateInternal(context: vscode.ExtensionContext, perfStats: { loadStartTime: number; loadEndTime: number }): Promise<AzureExtensionApiProvider> {
     console.log('Extension "Azure Storage Tools" is now active.');
 
@@ -44,6 +43,7 @@
     context.subscriptions.push(ext.outputChannel);
     registerUIExtensionVariables(ext);
 
+    // tslint:disable-next-line:max-func-body-length
     await callWithTelemetryAndErrorHandling('activate', async (activateContext: IActionContext) => {
         activateContext.telemetry.properties.isActivationEvent = 'true';
         activateContext.telemetry.measurements.mainFileLoad = (perfStats.loadEndTime - perfStats.loadStartTime) / 1000;
@@ -71,41 +71,24 @@
         if (vscode.workspace.getConfiguration(extensionPrefix).get(configurationSettingsKeys.enableViewInFileExplorer)) {
             context.subscriptions.push(vscode.workspace.registerFileSystemProvider('azurestorage', new AzureStorageFS(), { isCaseSensitive: true }));
         }
-        registerCommand('azureStorage.openFileShareInFileExplorer', async (_actionContext: IActionContext, treeItem: FileShareTreeItem) => {
-<<<<<<< HEAD
-            await callWithTelemetryAndErrorHandling('fs.openInFileExplorer', async () => {
-                await commands.executeCommand('vscode.openFolder', vscode.Uri.parse(`azurestoragefile://${treeItem.fullId}`));
-=======
-            await callWithTelemetryAndErrorHandling('azureStorage.openFileShareInFileExplorer', async () => {
+        registerCommand('azureStorage.openInFileExplorer', async (_actionContext: IActionContext, treeItem?: BlobContainerTreeItem | FileShareTreeItem) => {
+            await callWithTelemetryAndErrorHandling('azureStorage.openInFileExplorer', async () => {
+                if (!treeItem) {
+                    let quickPicks: IAzureQuickPickItem<string>[] = [
+                        {
+                            label: "Blob Container",
+                            data: BlobContainerTreeItem.contextValue
+                        },
+                        {
+                            label: "File Share",
+                            data: FileShareTreeItem.contextValue
+                        }];
+                    let contextValue: string = (await ext.ui.showQuickPick(quickPicks, { placeHolder: "Select the resource type to open in File Explorer" })).data;
+                    treeItem = <BlobContainerTreeItem | FileShareTreeItem>await ext.tree.showTreeItemPicker(contextValue, _actionContext);
+                }
                 await commands.executeCommand('vscode.openFolder', idToUri(treeItem.fullId));
->>>>>>> 23c5cc50
                 await commands.executeCommand('workbench.view.explorer');
             });
-        });
-        registerCommand('azureStorage.openBlobContainerInFileExplorer', async (_actionContext: IActionContext, treeItem: BlobContainerTreeItem) => {
-<<<<<<< HEAD
-            await callWithTelemetryAndErrorHandling('blob.openInFileExplorer', async () => {
-                await commands.executeCommand('vscode.openFolder', vscode.Uri.parse(`azurestorageblob://${treeItem.fullId}`));
-=======
-            await callWithTelemetryAndErrorHandling('azureStorage.openBlobContainerInFileExplorer', async () => {
-                await commands.executeCommand('vscode.openFolder', idToUri(treeItem.fullId));
->>>>>>> 23c5cc50
-                await commands.executeCommand('workbench.view.explorer');
-            });
-        });
-        registerCommand('azureStorage.openGenericInFileExplorer', async (_actionContext: IActionContext) => {
-            let treeItemQuickPicks: IAzureQuickPickItem<string>[] = [
-                {
-                    label: "Blob Container",
-                    data: BlobContainerTreeItem.contextValue
-                },
-                {
-                    label: "File Share",
-                    data: FileShareTreeItem.contextValue
-                }];
-            let treeItemContextValue: string = (await ext.ui.showQuickPick(treeItemQuickPicks, { placeHolder: "Select the resource type to open in File Explorer" })).data;
-            let treeItemToOpen = <FileShareTreeItem | BlobContainerTreeItem>await ext.tree.showTreeItemPicker(treeItemContextValue, _actionContext);
-            commands.executeCommand(`azureStorage.open${treeItemToOpen instanceof FileShareTreeItem ? 'FileShare' : 'BlobContainer'}InFileExplorer`, treeItemToOpen);
         });
         registerCommand('azureStorage.refresh', async (_actionContext: IActionContext, treeItem?: AzExtTreeItem) => ext.tree.refresh(treeItem));
         registerCommand('azureStorage.loadMore', async (actionContext: IActionContext, treeItem: AzExtTreeItem) => await ext.tree.loadMore(treeItem, actionContext));
