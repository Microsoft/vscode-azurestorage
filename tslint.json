--- conflicted
+++ resolved
@@ -77,13 +77,8 @@
         "no-unnecessary-callback-wrapper": true,
         "no-unnecessary-initializer": true,
         "no-unnecessary-override": true,
-<<<<<<< HEAD
-        "no-unsafe-any": false /*TODO: true*/,
+        "no-unsafe-any": true,
         "no-unsafe-finally": true,
-=======
-        "no-unsafe-any": true,
-        "no-unsafe-finally": false /*TODO: true*/,
->>>>>>> 73c5f564
         "no-unused-expression": true,
         "no-use-before-declare": true,
         "no-with-statement": true,
