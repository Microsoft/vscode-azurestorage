{
	"name": "vscode-azurestorage",
	"displayName": "Azure Storage",
	"description": "Manage your Azure Storage accounts including Blob Containers, File Shares, Tables and Queues",
	"version": "0.3.2-alpha",
	"publisher": "ms-azuretools",
	"aiKey": "AIF-d9b70cd4-b9f9-4d70-929b-a071c400b217",
	"engines": {
		"vscode": "^1.23.0"
	},
	"repository": {
		"type": "git",
		"url": "https://github.com/Microsoft/vscode-azurestorage"
	},
	"galleryBanner": {
		"color": "#0072c6",
		"theme": "dark"
	},
	"homepage": "https://github.com/Microsoft/vscode-azurestorage/blob/master/README.md",
	"license": "SEE LICENSE IN LICENSE.md",
	"categories": [
		"Azure"
	],
	"keywords": [
		"Azure",
		"Blob Containers",
		"File Share",
		"Storage Account"
	],
	"preview": true,
	"activationEvents": [
		"onView:azureStorage",
		"onCommand:azureStorage.deployStaticWebsite",
		"onCommand:azureStorage.configureStaticWebsite"
	],
	"main": "./out/src/extension",
	"icon": "media/azureStorageIcon.png",
	"contributes": {
		"viewsContainers": {
			"activitybar": [
				{
					"id": "azure",
					"title": "Azure",
					"icon": "resources/azure.svg"
				}
			]
		},
		"views": {
			"azure": [
				{
					"id": "azureStorage",
					"name": "Storage",
					"when": "config.azureStorage.showExplorer == true"
				}
			]
		},
		"commands": [
			{
				"command": "azureStorage.refresh",
				"title": "Refresh",
				"icon": {
					"light": "resources/light/refresh.svg",
					"dark": "resources/dark/refresh.svg"
				}
			},
			{
				"command": "azureStorage.openInPortal",
				"title": "Open in Portal"
			},
			{
				"command": "azureStorage.configureStaticWebsite",
				"title": "Configure Static Website...",
				"category": "Azure Storage"
			},
			{
				"command": "azureStorage.selectSubscriptions",
				"title": "Select Subscriptions...",
				"icon": {
					"light": "resources/light/filter.svg",
					"dark": "resources/dark/filter.svg"
				}
			},
			{
				"command": "azureStorage.deployStaticWebsite",
				"title": "Deploy to Static Website...",
				"category": "Azure Storage",
				"icon": {
					"light": "resources/light/Deploy.svg",
					"dark": "resources/dark/Deploy.svg"
				}
			},
			{
				"command": "azureStorage.copyUrl",
				"title": "Copy URL"
			},
			{
				"command": "azureStorage.openBlobContainer",
				"title": "Open in Storage Explorer",
				"icon": {
					"light": "resources/light/AzureStorageAccount_16x.png",
					"dark": "resources/dark/AzureStorageAccount_16x.png"
				}
			},
			{
				"command": "azureStorage.openTable",
				"title": "Open in Storage Explorer",
				"icon": {
					"light": "resources/light/AzureStorageAccount_16x.png",
					"dark": "resources/dark/AzureStorageAccount_16x.png"
				}
			},
			{
				"command": "azureStorage.openFileShare",
				"title": "Open in Storage Explorer",
				"icon": {
					"light": "resources/light/AzureStorageAccount_16x.png",
					"dark": "resources/dark/AzureStorageAccount_16x.png"
				}
			},
			{
				"command": "azureStorage.openQueue",
				"title": "Open in Storage Explorer",
				"icon": {
					"light": "resources/light/AzureStorageAccount_16x.png",
					"dark": "resources/dark/AzureStorageAccount_16x.png"
				}
			},
			{
				"command": "azureStorage.openStorageAccount",
				"title": "Open in Storage Explorer",
				"icon": {
					"light": "resources/light/AzureStorageAccount_16x.png",
					"dark": "resources/dark/AzureStorageAccount_16x.png"
				}
			},
			{
				"command": "azureStorage.copyPrimaryKey",
				"title": "Copy Primary Key"
			},
			{
				"command": "azureStorage.copyConnectionString",
				"title": "Copy Connection String"
			},
			{
				"command": "azureStorage.createBlobContainer",
				"title": "Create Blob Container"
			},
			{
				"command": "azureStorage.deleteBlobContainer",
				"title": "Delete Blob Container"
			},
			{
				"command": "azureStorage.createBlockTextBlob",
				"title": "Create Empty Text Blob"
			},
			{
				"command": "azureStorage.uploadBlockBlob",
				"title": "Upload Block Blob..."
			},
			{
				"command": "azureStorage.deleteBlob",
				"title": "Delete"
			},
			{
				"command": "azureStorage.downloadBlob",
				"title": "Download..."
			},
			{
				"command": "azureStorage.createFileShare",
				"title": "Create File Share"
			},
			{
				"command": "azureStorage.deleteFileShare",
				"title": "Delete File Share"
			},
			{
				"command": "azureStorage.createDirectory",
				"title": "Create Directory"
			},
			{
				"command": "azureStorage.createSubdirectory",
				"title": "Create Subdirectory"
			},
			{
				"command": "azureStorage.deleteDirectory",
				"title": "Delete Directory"
			},
			{
				"command": "azureStorage.createTextFile",
				"title": "Create Empty Text File"
			},
			{
				"command": "azureStorage.deleteFile",
				"title": "Delete"
			},
			{
				"command": "azureStorage.createTable",
				"title": "Create Table"
			},
			{
				"command": "azureStorage.deleteTable",
				"title": "Delete Table"
			},
			{
				"command": "azureStorage.createQueue",
				"title": "Create Queue"
			},
			{
				"command": "azureStorage.deleteQueue",
				"title": "Delete Queue"
			}
		],
		"menus": {
			"view/title": [
				{
					"command": "azureStorage.deployStaticWebsite",
					"when": "view == azureStorage && config.azureStorage.preview.staticWebsites",
					"group": "navigation@2"
				},
				{
					"command": "azureStorage.refresh",
					"when": "view == azureStorage",
					"group": "navigation@99"
				}
			],
			"explorer/context": [
				{
					"command": "azureStorage.deployStaticWebsite",
					"when": "explorerResourceIsFolder == true && config.azureStorage.preview.staticWebsites",
					"group": "zzz_staticwebsites"
				}
			],
			"view/item/context": [
				{
					"$comment": "========= azureSubscription =========",
					"command": "azureStorage.selectSubscriptions",
					"when": "view == azureStorage && viewItem == azureextensionui.azureSubscription",
					"group": "inline"
				},
				{
					"command": "azureStorage.refresh",
					"when": "view == azureStorage && viewItem == azureextensionui.azureSubscription",
					"group": "9_refresh"
				},
				{
					"$comment": "========= azureStorageAccount =========",
					"command": "azureStorage.openStorageAccount",
					"when": "view == azureStorage && viewItem == azureStorageAccount",
					"group": "navigation@1"
				},
				{
					"command": "azureStorage.openInPortal",
					"when": "view == azureStorage && viewItem == azureStorageAccount",
					"group": "navigation@2"
				},
				{
					"command": "azureStorage.copyConnectionString",
					"when": "view == azureStorage && viewItem == azureStorageAccount",
					"group": "5_cutcopypaste@1"
				},
				{
					"command": "azureStorage.copyPrimaryKey",
					"when": "view == azureStorage && viewItem == azureStorageAccount",
					"group": "5_cutcopypaste@2"
				},
				{
					"command": "azureStorage.deployStaticWebsite",
					"when": "view == azureStorage && viewItem == azureStorageAccount && config.azureStorage.preview.staticWebsites",
					"group": "6_staticwebsites@1"
				},
				{
					"command": "azureStorage.configureStaticWebsite",
					"when": "view == azureStorage && viewItem == azureStorageAccount && config.azureStorage.preview.staticWebsites",
					"group": "6_staticwebsites@2"
				},
				{
					"command": "azureStorage.refresh",
					"when": "view == azureStorage && viewItem == azureStorageAccount",
					"group": "9_refresh"
				},
				{
					"$comment": "========= azureBlobContainerGroup =========",
					"command": "azureStorage.createBlobContainer",
					"when": "view == azureStorage && viewItem == azureBlobContainerGroup",
					"group": "2_create"
				},
				{
					"command": "azureStorage.refresh",
					"when": "view == azureStorage && viewItem == azureBlobContainerGroup",
					"group": "9_refresh"
				},
				{
					"$comment": "========= azureBlobContainer =========",
					"command": "azureStorage.openBlobContainer",
					"when": "view == azureStorage && viewItem == azureBlobContainer",
					"group": "navigation@1"
				},
				{
					"command": "azureStorage.createBlockTextBlob",
					"when": "view == azureStorage && viewItem == azureBlobContainer",
					"group": "2_create@1"
				},
				{
					"command": "azureStorage.uploadBlockBlob",
					"when": "view == azureStorage && viewItem == azureBlobContainer",
					"group": "2_create@2"
				},
				{
					"command": "azureStorage.copyUrl",
					"when": "view == azureStorage && viewItem == azureBlobContainer",
					"group": "5_cutcopypaste"
				},
				{
					"command": "azureStorage.deployStaticWebsite",
					"when": "view == azureStorage && viewItem == azureBlobContainer && config.azureStorage.preview.staticWebsites",
					"group": "6_staticwebsites@1"
				},
				{
					"command": "azureStorage.configureStaticWebsite",
					"when": "view == azureStorage && viewItem == azureBlobContainer && config.azureStorage.preview.staticWebsites",
					"group": "6_staticwebsites@2"
				},
				{
					"command": "azureStorage.deleteBlobContainer",
					"when": "view == azureStorage && viewItem == azureBlobContainer",
					"group": "7_modification"
				},
				{
					"command": "azureStorage.refresh",
					"when": "view == azureStorage && viewItem == azureBlobContainer",
					"group": "9_refresh"
				},
				{
					"$comment": "========= azureBlob =========",
					"command": "azureStorage.deleteBlob",
					"when": "view == azureStorage && viewItem == azureBlob"
				},
				{
					"command": "azureStorage.downloadBlob",
					"when": "view == azureStorage && viewItem == azureBlob",
					"group": "3_download"
				},
				{
					"command": "azureStorage.copyUrl",
					"when": "view == azureStorage && viewItem == azureBlob",
					"group": "5_cutcopypaste"
				},
				{
					"$comment": "========= azureFileShareGroup =========",
					"command": "azureStorage.createFileShare",
					"when": "view == azureStorage && viewItem == azureFileShareGroup",
					"group": "2_create"
				},
				{
					"command": "azureStorage.refresh",
					"when": "view == azureStorage && viewItem == azureFileShareGroup",
					"group": "9_refresh"
				},
				{
					"$comment": "========= azureFileShare =========",
					"command": "azureStorage.openFileShare",
					"when": "view == azureStorage && viewItem == azureFileShare",
					"group": "navigation@1"
				},
				{
					"command": "azureStorage.createTextFile",
					"when": "view == azureStorage && viewItem == azureFileShare",
					"group": "2_create@1"
				},
				{
					"command": "azureStorage.createDirectory",
					"when": "view == azureStorage && viewItem == azureFileShare",
					"group": "2_create@2"
				},
				{
					"command": "azureStorage.copyUrl",
					"when": "view == azureStorage && viewItem == azureFileShare",
					"group": "5_cutcopypaste"
				},
				{
					"command": "azureStorage.deleteFileShare",
					"when": "view == azureStorage && viewItem == azureFileShare",
					"group": "7_modification"
				},
				{
					"command": "azureStorage.refresh",
					"when": "view == azureStorage && viewItem == azureFileShare",
					"group": "9_refresh"
				},
				{
					"$comment": "========= azureFile =========",
					"command": "azureStorage.copyUrl",
					"when": "view == azureStorage && viewItem == azureFile",
					"group": "5_cutcopypaste"
				},
				{
					"command": "azureStorage.deleteFile",
					"when": "view == azureStorage && viewItem == azureFile",
					"group": "7_modification"
				},
				{
					"$comment": "========= azureFileShareDirectory =========",
					"command": "azureStorage.createTextFile",
					"when": "view == azureStorage && viewItem == azureFileShareDirectory",
					"group": "2_create@1"
				},
				{
					"command": "azureStorage.createSubdirectory",
					"when": "view == azureStorage && viewItem == azureFileShareDirectory",
					"group": "2_create@2"
				},
				{
					"command": "azureStorage.copyUrl",
					"when": "view == azureStorage && viewItem == azureFileShareDirectory",
					"group": "5_cutcopypaste"
				},
				{
					"command": "azureStorage.deleteDirectory",
					"when": "view == azureStorage && viewItem == azureFileShareDirectory",
					"group": "7_modification"
				},
				{
					"command": "azureStorage.refresh",
					"when": "view == azureStorage && viewItem == azureFileShareDirectory",
					"group": "9_refresh"
				},
				{
					"$comment": "========= azureQueueGroup =========",
					"command": "azureStorage.createQueue",
					"when": "view == azureStorage && viewItem == azureQueueGroup",
					"group": "2_create"
				},
				{
					"command": "azureStorage.refresh",
					"when": "view == azureStorage && viewItem == azureQueueGroup",
					"group": "9_refresh"
				},
				{
					"$comment": "========= azureQueue =========",
					"command": "azureStorage.openQueue",
					"when": "view == azureStorage && viewItem == azureQueue",
					"group": "navigation@1"
				},
				{
					"command": "azureStorage.deleteQueue",
					"when": "view == azureStorage && viewItem == azureQueue",
					"group": "7_modification"
				},
				{
					"$comment": "========= azureTableGroup =========",
					"command": "azureStorage.createTable",
					"when": "view == azureStorage && viewItem == azureTableGroup",
					"group": "2_create"
				},
				{
					"command": "azureStorage.refresh",
					"when": "view == azureStorage && viewItem == azureTableGroup",
					"group": "9_refresh"
				},
				{
					"$comment": "========= azureTable =========",
					"command": "azureStorage.openTable",
					"when": "view == azureStorage && viewItem == azureTable",
					"group": "navigation@1"
				},
				{
					"command": "azureStorage.deleteTable",
					"when": "view == azureStorage && viewItem == azureTable",
					"group": "7_modification"
				}
			],
			"commandPalette": [
				{
					"command": "azureStorage.selectSubscriptions",
					"when": "never"
				},
				{
					"command": "azureStorage.refresh",
					"when": "never"
				},
				{
					"command": "azureStorage.copyUrl",
					"when": "never"
				},
				{
					"command": "azureStorage.openBlobContainer",
					"when": "never"
				},
				{
					"command": "azureStorage.createBlobContainer",
					"when": "never"
				},
				{
					"command": "azureStorage.deleteBlobContainer",
					"when": "never"
				},
				{
					"command": "azureStorage.createBlockTextBlob",
					"when": "never"
				},
				{
					"command": "azureStorage.uploadBlockBlob",
					"when": "never"
				},
				{
					"command": "azureStorage.deleteBlob",
					"when": "never"
				},
				{
					"command": "azureStorage.downloadBlob",
					"when": "never"
				},
				{
					"command": "azureStorage.openTable",
					"when": "never"
				},
				{
					"command": "azureStorage.createTable",
					"when": "never"
				},
				{
					"command": "azureStorage.deleteTable",
					"when": "never"
				},
				{
					"command": "azureStorage.openFileShare",
					"when": "never"
				},
				{
					"command": "azureStorage.createFileShare",
					"when": "never"
				},
				{
					"command": "azureStorage.deleteFileShare",
					"when": "never"
				},
				{
					"command": "azureStorage.createDirectory",
					"when": "never"
				},
				{
					"command": "azureStorage.createSubdirectory",
					"when": "never"
				},
				{
					"command": "azureStorage.deleteDirectory",
					"when": "never"
				},
				{
					"command": "azureStorage.createTextFile",
					"when": "never"
				},
				{
					"command": "azureStorage.deleteFile",
					"when": "never"
				},
				{
					"command": "azureStorage.openQueue",
					"when": "never"
				},
				{
					"command": "azureStorage.openStorageAccount",
					"when": "never"
				},
				{
					"command": "azureStorage.copyConnectionString",
					"when": "never"
				},
				{
					"command": "azureStorage.copyPrimaryKey",
					"when": "never"
				},
				{
					"command": "azureStorage.createQueue",
					"when": "never"
				},
				{
					"command": "azureStorage.deleteQueue",
					"when": "never"
				},
				{
					"command": "azureStorage.openInPortal",
					"when": "never"
				},
				{
					"command": "azureStorage.configureStaticWebsite",
					"when": "config.azureStorage.preview.staticWebsites"
				},
				{
					"command": "azureStorage.deployStaticWebsite",
					"when": "config.azureStorage.preview.staticWebsites"
				}
			]
		},
		"configuration": {
			"title": "Azure Storage Accounts",
			"properties": {
				"azureStorage.showExplorer": {
					"type": "boolean",
					"default": true,
					"description": "Show or hide the Azure Storage Explorer"
				},
				"azureStorage.storageExplorerLocation": {
					"type": "string",
					"default": "/Applications/Microsoft Azure Storage Explorer.app",
					"description": "[Mac only] Set to \"Path/To/Microsoft Azure Storage Explorer.app\" to the location of Storage Explorer. Default is \"/Applications/Microsoft Azure Storage Explorer.app\"."
				},
				"azureStorage.file.showSavePrompt": {
					"type": "boolean",
					"default": true,
					"description": "Show warning dialog on File file save."
				},
				"azureStorage.blob.showSavePrompt": {
					"type": "boolean",
					"default": true,
					"description": "Show warning dialog on Blob file save."
				},
				"azureStorage.preview.staticWebsites": {
					"type": "boolean",
					"default": false,
					"description": "Enables deploying to static websites in Azure Storage. Static websites are an Azure preview feature that is not supported in all regions, and only for GPv2 storage accounts."
				}
			}
		}
	},
	"scripts": {
		"vscode:prepublish": "npm run build",
		"build": "tsc -p ./",
		"lint": "tslint --project tsconfig.json -e src/*.d.ts -t verbose",
		"postinstall": "node ./node_modules/vscode/bin/install",
		"test": "npm run build && node ./node_modules/vscode/bin/test",
		"watch": "tsc -watch -p ./",
		"all": "npm i && npm run lint && npm test"
	},
	"devDependencies": {
		"@types/copy-paste": "^1.1.30",
		"@types/fs-extra": "=5.0.2",
		"@types/glob": "^5.0.35",
		"@types/mocha": "^2.2.42",
		"@types/node": "^7.0.43",
		"@types/winreg": "1.2.30",
		"gulp": "^3.9.1",
		"tslint": "^5.7.0",
		"tslint-microsoft-contrib": "5.0.1",
		"typescript": "^2.5.3",
<<<<<<< HEAD
		"vsce": "^1.42.0",
		"vscode": "^1.1.18"
=======
		"vsce": "^1.37.5",
		"vscode": "^1.1.5"
>>>>>>> c3aaace9
	},
	"extensionDependencies": [
		"ms-vscode.azure-account"
	],
	"dependencies": {
		"azure-arm-resource": "^2.0.0-preview",
		"azure-arm-storage": "^3.1.0",
		"azure-storage": "^2.9.0-preview",
		"copy-paste": "^1.3.0",
		"fs-extra": "^4.0.2",
<<<<<<< HEAD
		"ms-rest": "^2.3.4",
		"ms-rest-azure": "^2.5.7",
		"vscode-azureextensionui": "^0.14.1",
		"vscode-extension-telemetry": "^0.0.15",
=======
		"glob": "^7.1.2",
		"ms-rest": "^2.2.2",
		"ms-rest-azure": "^2.3.1",
		"vscode-extension-telemetry": "^0.0.15",
		"vscode-azureextensionui": "~0.14.0",
>>>>>>> c3aaace9
		"winreg": "^1.2.3"
	}
}<|MERGE_RESOLUTION|>--- conflicted
+++ resolved
@@ -643,13 +643,8 @@
 		"tslint": "^5.7.0",
 		"tslint-microsoft-contrib": "5.0.1",
 		"typescript": "^2.5.3",
-<<<<<<< HEAD
 		"vsce": "^1.42.0",
 		"vscode": "^1.1.18"
-=======
-		"vsce": "^1.37.5",
-		"vscode": "^1.1.5"
->>>>>>> c3aaace9
 	},
 	"extensionDependencies": [
 		"ms-vscode.azure-account"
@@ -660,18 +655,11 @@
 		"azure-storage": "^2.9.0-preview",
 		"copy-paste": "^1.3.0",
 		"fs-extra": "^4.0.2",
-<<<<<<< HEAD
+		"glob": "^7.1.2",
 		"ms-rest": "^2.3.4",
 		"ms-rest-azure": "^2.5.7",
 		"vscode-azureextensionui": "^0.14.1",
 		"vscode-extension-telemetry": "^0.0.15",
-=======
-		"glob": "^7.1.2",
-		"ms-rest": "^2.2.2",
-		"ms-rest-azure": "^2.3.1",
-		"vscode-extension-telemetry": "^0.0.15",
-		"vscode-azureextensionui": "~0.14.0",
->>>>>>> c3aaace9
 		"winreg": "^1.2.3"
 	}
 }