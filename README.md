--- conflicted
+++ resolved
@@ -4,11 +4,9 @@
 
 ## Features
 
-<<<<<<< HEAD
 * Explore/Create/Delete Blob Containers, File Shares, Queues and Tables
-=======
- * Explore/Create/Delete Blob Containers, File Shares, Queues and Tables
->>>>>>> 2d7423bd
+
+* Explore/Create/Delete Blob Containers, File Shares, Queues and Tables
 
    ![Explore Containers, Shares, Queues, and Tables](resources/exploreScreenshot.png)
 * Access Connection String and Primary Key
